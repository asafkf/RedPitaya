#
# $Id: Makefile 1253 2014-02-23 21:09:06Z ales.bardorfer $
#
# Red Pitaya OS/Ecosystem main Makefile
#
# Red Pitaya operating system (OS) consists of the following components:
# 1. boot.bin
#    a) First stage bootloader (FSBL)
#    b) U-boot
#    c) Optional fpga.bit
# 2. Linux kernel
# 3. Linux devicetree
# 4. Ramdisk with root filesystem
#
# There are many inter-relations between these components. This Makefile is
# responsible to build those in a coordinated way and to package them within
# the target redpitaya-OS ZIP archive.
#
# TODO #1: Make up a new name for OS dir, as OS is building one level higher now.

TMP = tmp

# check if download cache directory is available
ifdef BR2_DL_DIR
DL=$(BR2_DL_DIR)
else
DL=$(TMP)
endif

UBOOT_TAG     = xilinx-v2015.2
LINUX_TAG     = xilinx-v2015.1
DTREE_TAG     = xilinx-v2015.1
#BUILDROOT_TAG = 2015.5

UBOOT_DIR     = $(TMP)/u-boot-xlnx-$(UBOOT_TAG)
LINUX_DIR     = $(TMP)/linux-xlnx-$(LINUX_TAG)
DTREE_DIR     = $(TMP)/device-tree-xlnx-$(DTREE_TAG)
BUILDROOT_DIR = $(TMP)/buildroot-$(BUILDROOT_TAG)

UBOOT_TAR     = $(DL)/u-boot-xlnx-$(UBOOT_TAG).tar.gz
LINUX_TAR     = $(DL)/linux-xlnx-$(LINUX_TAG).tar.gz
DTREE_TAR     = $(DL)/device-tree-xlnx-$(DTREE_TAG).tar.gz
BUILDROOT_TAR = $(DL)/buildroot-$(BUILDROOT_TAG).tar.gz

# it is possible to use an alternative download location (local) by setting environment variables
UBOOT_URL     ?= https://github.com/Xilinx/u-boot-xlnx/archive/$(UBOOT_TAG).tar.gz
LINUX_URL     ?= https://github.com/Xilinx/linux-xlnx/archive/$(LINUX_TAG).tar.gz
DTREE_URL     ?= https://github.com/Xilinx/device-tree-xlnx/archive/$(DTREE_TAG).tar.gz
BUILDROOT_URL ?= http://buildroot.uclibc.org/downloads/buildroot-$(BUILDROOT_TAG).tar.gz

UBOOT_GIT     ?= https://github.com/Xilinx/u-boot-xlnx.git
LINUX_GIT     ?= https://github.com/Xilinx/linux-xlnx.git
DTREE_GIT     ?= https://github.com/Xilinx/device-tree-xlnx.git
BUILDROOT_GIT ?= http://git.buildroot.net/git/buildroot.git

ifeq ($(CROSS_COMPILE),arm-xilinx-linux-gnueabi-)
SYSROOT=$(PWD)/OS/buildroot/buildroot-2014.02/output/host/usr/arm-buildroot-linux-gnueabi/sysroot
LINUX_CFLAGS = "-O2 -mtune=cortex-a9 -mfpu=neon -mfloat-abi=soft"
UBOOT_CFLAGS = "-O2 -mtune=cortex-a9 -mfpu=neon -mfloat-abi=soft"
else
SYSROOT=$(PWD)/OS/buildroot/buildroot-2014.02/output/host/usr/arm-buildroot-linux-gnueabihf/sysroot
LINUX_CFLAGS = "-O2 -mtune=cortex-a9 -mfpu=neon -mfloat-abi=hard"
UBOOT_CFLAGS = "-O2 -mtune=cortex-a9 -mfpu=neon -mfloat-abi=hard"
endif

################################################################################
#
################################################################################

INSTALL_DIR=build
TARGET=target
NAME=ecosystem

# directories
FPGA_DIR        = fpga

NGINX_DIR       = Bazaar/nginx
IDGEN_DIR       = Bazaar/tools/idgen
OS_TOOLS_DIR    = OS/tools
ECOSYSTEM_DIR   = Applications/ecosystem
LIBRP_DIR       = api/rpbase
LIBRPLCR_DIR	= api/rpApplications/lcr_meter
LIBRPAPP_DIR    = api/rpApplications
SDK_DIR         = SDK/

# targets
FPGA            = $(FPGA_DIR)/out/red_pitaya.bit
FSBL            = $(FPGA_DIR)/sdk/fsbl/executable.elf
MEMTEST         = $(FPGA_DIR)/sdk/dram_test/executable.elf
DTS             = $(FPGA_DIR)/sdk/dts/system.dts
DEVICETREE      = $(TMP)/devicetree.dtb
UBOOT           = $(TMP)/u-boot.elf
LINUX           = $(TMP)/uImage
BOOT_UBOOT      = $(TMP)/boot.bin

NGINX           = $(INSTALL_DIR)/sbin/nginx
IDGEN           = $(INSTALL_DIR)/sbin/idgen
DISCOVERY       = $(INSTALL_DIR)/sbin/discovery.sh
HEARTBEAT       = $(INSTALL_DIR)/sbin/heartbeat.sh

################################################################################
# versioning system
################################################################################

BUILD_NUMBER ?= 0
REVISION ?= devbuild
VER := $(shell cat $(ECOSYSTEM_DIR)/info/info.json | grep version | sed -e 's/.*:\ *\"//' | sed -e 's/-.*//')
GIT_BRANCH_LOCAL = $(shell echo $(GIT_BRANCH) | sed -e 's/.*\///')
VERSION = $(VER)-$(BUILD_NUMBER)-$(REVISION)
export BUILD_NUMBER
export REVISION
export VERSION

define GREET_MSG
##############################################################################
# Red Pitaya GNU/Linux Ecosystem
# Version: $(VER)
# Branch: $(GIT_BRANCH_LOCAL)
# Build: $(BUILD_NUMBER)
# Commit: $(GIT_COMMIT)
##############################################################################
endef
export GREET_MSG

################################################################################
# tarball
################################################################################

all: zip sdk apps-free

$(DL):
	mkdir -p $@

$(TMP):
	mkdir -p $@

$(TARGET): $(BOOT_UBOOT) u-boot $(DEVICETREE) $(LINUX) buildroot $(IDGEN) $(NGINX) \
	   examples $(DISCOVERY) $(HEARTBEAT) ecosystem \
	   scpi api apps_pro rp_communication
	mkdir -p               $(TARGET)
	# copy boot images and select FSBL as default
	cp $(BOOT_UBOOT)       $(TARGET)/boot.bin
	# copy device tree and Linux kernel
	cp $(DEVICETREE)       $(TARGET)
	cp $(LINUX)            $(TARGET)
	# copy FPGA bitstream images and decompress them
	mkdir -p               $(TARGET)/fpga
	cp $(FPGA)             $(TARGET)/fpga/fpga.bit
	cp fpga/archive/*.xz   $(TARGET)/fpga
	cd $(TARGET)/fpga; xz -df *.xz
	#
	cp -r $(INSTALL_DIR)/* $(TARGET)
	cp -r OS/filesystem/*  $(TARGET)
	@echo "$$GREET_MSG" >  $(TARGET)/version.txt
	# copy configuration file for WiFi access point
	cp OS/debian/overlay/etc/hostapd/hostapd.conf $(TARGET)/hostapd.conf
	# copy Linaro runtime library to fix dependency issues on Debian
	# TODO: find a better solution
	cp /opt/linaro/sysroot-linaro-eglibc-gcc4.9-2014.11-arm-linux-gnueabihf/usr/lib/libstdc++.so.6 $(TARGET)/lib

zip: $(TARGET)
	cd $(TARGET); zip -r ../$(NAME)-$(VERSION).zip *

################################################################################
# FPGA build provides: $(FSBL), $(FPGA), $(DEVICETREE).
################################################################################

.PHONY: fpga

fpga: $(DTREE_DIR)
	make -C $(FPGA_DIR)

################################################################################
# U-Boot build provides: $(UBOOT)
################################################################################

ENVTOOLS_CFG    = $(INSTALL_DIR)/etc/fw_env.config

UBOOT_SCRIPT_BUILDROOT = patches/u-boot.script.buildroot
UBOOT_SCRIPT_DEBIAN    = patches/u-boot.script.debian
UBOOT_SCRIPT           = $(INSTALL_DIR)/u-boot.scr

.PHONY: u-boot

u-boot: $(UBOOT) $(UBOOT_SCRIPT) $(ENVTOOLS_CFG)

$(UBOOT_TAR): | $(DL)
	curl -L $(UBOOT_URL) -o $@

$(UBOOT_DIR): $(UBOOT_TAR)
	mkdir -p $@
	tar -zxf $< --strip-components=1 --directory=$@
	patch -d $@ -p 1 < patches/u-boot-xlnx-$(UBOOT_TAG).patch

$(UBOOT): $(UBOOT_DIR)
	mkdir -p $(@D)
	make -C $< arch=ARM zynq_red_pitaya_defconfig
	make -C $< arch=ARM CFLAGS=$(UBOOT_CFLAGS) all
	cp $</u-boot $@

$(UBOOT_SCRIPT): $(INSTALL_DIR) $(UBOOT_DIR) $(UBOOT_SCRIPT_BUILDROOT) $(UBOOT_SCRIPT_DEBIAN)
	$(UBOOT_DIR)/tools/mkimage -A ARM -O linux -T script -C none -a 0 -e 0 -n "boot Buildroot" -d $(UBOOT_SCRIPT_BUILDROOT) $@.buildroot
	$(UBOOT_DIR)/tools/mkimage -A ARM -O linux -T script -C none -a 0 -e 0 -n "boot Debian"    -d $(UBOOT_SCRIPT_DEBIAN)    $@.debian
	cp $@.debian $@

$(ENVTOOLS_CFG): $(UBOOT_DIR)
	mkdir -p $(INSTALL_DIR)/etc/
	cp $</tools/env/fw_env.config $(INSTALL_DIR)/etc

################################################################################
# Linux build provides: $(LINUX)
################################################################################

$(LINUX_TAR): | $(DL)
	curl -L $(LINUX_URL) -o $@

$(LINUX_DIR): $(LINUX_TAR)
	mkdir -p $@
	tar -zxf $< --strip-components=1 --directory=$@
	patch -d $@ -p 1 < patches/linux-xlnx-$(LINUX_TAG).patch
	cp patches/linux-lantiq.c $@/drivers/net/phy/lantiq.c

$(LINUX): $(LINUX_DIR)
	make -C $< mrproper
	make -C $< ARCH=arm xilinx_zynq_defconfig
	make -C $< ARCH=arm CFLAGS=$(LINUX_CFLAGS) -j $(shell grep -c ^processor /proc/cpuinfo) UIMAGE_LOADADDR=0x8000 uImage
	cp $</arch/arm/boot/uImage $@

################################################################################
# device tree processing
# TODO: here separate device trees should be provided for Ubuntu and buildroot
################################################################################

$(DTREE_TAR): | $(DL)
	curl -L $(DTREE_URL) -o $@

$(DTREE_DIR): $(DTREE_TAR)
	mkdir -p $@
	tar -zxf $< --strip-components=1 --directory=$@

$(DEVICETREE): $(DTREE_DIR) $(LINUX) fpga
	cp $(DTS) $(TMP)/devicetree.dts
	patch $(TMP)/devicetree.dts patches/devicetree.patch
	$(LINUX_DIR)/scripts/dtc/dtc -I dts -O dtb -o $(DEVICETREE) -i $(FPGA_DIR)/sdk/dts/ $(TMP)/devicetree.dts

################################################################################
# boot file generator
################################################################################

$(BOOT_UBOOT): fpga $(UBOOT)
	@echo img:{[bootloader] $(FSBL) $(FPGA) $(UBOOT) } > boot_uboot.bif
	bootgen -image boot_uboot.bif -w -o $@

################################################################################
# root file system
################################################################################

URAMDISK_DIR    = OS/buildroot

.PHONY: buildroot

$(INSTALL_DIR):
	mkdir $(INSTALL_DIR)

buildroot: $(INSTALL_DIR)
	$(MAKE) -C $(URAMDISK_DIR) DL=$(DL)
	$(MAKE) -C $(URAMDISK_DIR) DL=$(DL) install INSTALL_DIR=$(abspath $(INSTALL_DIR))

################################################################################
# API libraries
################################################################################

.PHONY: api librp librpapp libredpitaya liblcr_meter

libredpitaya:
	$(MAKE) -C shared

librp:
	$(MAKE) -C $(LIBRP_DIR)
	$(MAKE) -C $(LIBRP_DIR) install INSTALL_DIR=$(abspath $(INSTALL_DIR))

ifdef ENABLE_LICENSING

api: librp librpapp liblcr_meter

librpapp:
	$(MAKE) -C $(LIBRPAPP_DIR)
	$(MAKE) -C $(LIBRPAPP_DIR) install INSTALL_DIR=$(abspath $(INSTALL_DIR))

liblcr_meter:
	$(MAKE) -C $(LIBRPLCR_DIR)
	$(MAKE) -C $(LIBRPLCR_DIR) install INSTALL_DIR=$(abspath $(INSTALL_DIR))

else

api: librp

endif

################################################################################
# Red Pitaya ecosystem
################################################################################

WEBSOCKETPP_TAG = 0.5.0
LUANGINX_TAG    = v0.8.7
NGINX_TAG       = 1.5.3

WEBSOCKETPP_URL = https://github.com/zaphoyd/websocketpp/archive/$(WEBSOCKETPP_TAG).tar.gz
CRYPTOPP_URL    = http://www.cryptopp.com/cryptopp562.zip
LIBJSON_URL     = http://sourceforge.net/projects/libjson/files/libjson_7.6.1.zip
LUANGINX_URL    = https://codeload.github.com/openresty/lua-nginx-module/tar.gz/$(LUANGINX_TAG)
NGINX_URL       = http://nginx.org/download/nginx-$(NGINX_TAG).tar.gz

WEBSOCKETPP_TAR = $(DL)/websocketpp-$(WEBSOCKETPP_TAG).tar.gz
CRYPTOPP_TAR    = $(DL)/cryptopp562.zip
LIBJSON_TAR     = $(DL)/libjson_7.6.1.zip
LUANGINX_TAR    = $(DL)/lua-nginx-module-$(LUANGINX_TAG).tr.gz
NGINX_TAR       = $(DL)/nginx-$(NGINX_TAG).tar.gz

WEBSOCKETPP_DIR = Bazaar/nginx/ngx_ext_modules/ws_server/websocketpp
CRYPTOPP_DIR    = Bazaar/tools/cryptopp
LIBJSON_DIR     = Bazaar/tools/libjson
LUANGINX_DIR    = Bazaar/nginx/ngx_ext_modules/lua-nginx-module
NGINX_SRC_DIR   = Bazaar/nginx/nginx-1.5.3
BOOST_DIR       = Bazaar/nginx/ngx_ext_modules/ws_server/boost

.PHONY: ecosystem nginx

$(WEBSOCKETPP_TAR): | $(DL)
	curl -L $(WEBSOCKETPP_URL) -o $@

$(WEBSOCKETPP_DIR): $(WEBSOCKETPP_TAR)
	mkdir -p $@
	tar -xzf $< --strip-components=1 --directory=$@

$(CRYPTOPP_TAR): | $(DL)
	curl -L $(CRYPTOPP_URL) -o $@

$(CRYPTOPP_DIR): $(CRYPTOPP_TAR)
	mkdir -p $@
	unzip $< -d $@
	patch -d $@ -p1 < patches/cryptopp.patch

$(LIBJSON_TAR): | $(DL)
	curl -L $(LIBJSON_URL) -o $@

$(LIBJSON_DIR): $(LIBJSON_TAR)
	mkdir -p $@
	unzip $< -d $(@D)
	patch -d $@ -p1 < patches/libjson.patch

$(LUANGINX_TAR): | $(DL)
	curl -L $(LUANGINX_URL) -o $@

$(LUANGINX_DIR): $(LUANGINX_TAR)
	mkdir -p $@
	tar -xzf $< --strip-components=1 --directory=$@
	patch -d $@ -p1 < patches/lua-nginx-module.patch

$(NGINX_TAR): | $(DL)
	curl -L $(NGINX_URL) -o $@

$(NGINX_SRC_DIR): $(NGINX_TAR)
	mkdir -p $@
	tar -xzf $< --strip-components=1 --directory=$@
	patch -d $@ -p1 < patches/nginx.patch
	cp -f patches/nginx.conf $@/conf/

$(BOOST_DIR): buildroot
	ln -sf ../../../../OS/buildroot/buildroot-2014.02/output/build/boost-1.55.0 $@

$(NGINX): buildroot libredpitaya $(WEBSOCKETPP_DIR) $(CRYPTOPP_DIR) $(LIBJSON_DIR) $(LUANGINX_DIR) $(NGINX_SRC_DIR) $(BOOST_DIR)
	$(MAKE) -C $(NGINX_DIR) SYSROOT=$(SYSROOT)
	$(MAKE) -C $(NGINX_DIR) install DESTDIR=$(abspath $(INSTALL_DIR))

$(IDGEN): $(NGINX)
	$(MAKE) -C $(IDGEN_DIR)
	$(MAKE) -C $(IDGEN_DIR) install DESTDIR=$(abspath $(INSTALL_DIR))

################################################################################
# SCPI server
################################################################################

#SCPI_PARSER_TAG = fbe83efc8183980109846bd884da28104ca1faa1
#SCPI_PARSER_URL = https://github.com/j123b567/scpi-parser/archive/$(SCPI_PARSER_TAG).tar.gz
SCPI_PARSER_TAG = fb6979d1926bb6813898012de934eca366d93ff8
SCPI_PARSER_URL = https://github.com/RedPitaya/scpi-parser/archive/$(SCPI_PARSER_TAG).tar.gz
SCPI_PARSER_TAR = $(DL)/scpi-parser-$(SCPI_PARSER_TAG).tar.gz
SCPI_SERVER_DIR = scpi-server
SCPI_PARSER_DIR = $(SCPI_SERVER_DIR)/scpi-parser

.PHONY: scpi

$(SCPI_PARSER_TAR): | $(DL)
	curl -L $(SCPI_PARSER_URL) -o $@

$(SCPI_PARSER_DIR): $(SCPI_PARSER_TAR)
	mkdir -p $@
	tar -xzf $< --strip-components=1 --directory=$@
#	patch -d $@ -p1 < patches/scpi-parser-$(SCPI_PARSER_TAG).patch

scpi: api $(INSTALL_DIR) $(SCPI_PARSER_DIR)
	$(MAKE) -C $(SCPI_SERVER_DIR)
	$(MAKE) -C $(SCPI_SERVER_DIR) install INSTALL_DIR=$(abspath $(INSTALL_DIR))

################################################################################
# Red Pitaya tools
################################################################################

LCR_DIR         = Test/lcr
BODE_DIR        = Test/bode
MONITOR_DIR     = Test/monitor
GENERATE_DIR    = Test/generate
ACQUIRE_DIR     = Test/acquire
CALIB_DIR       = Test/calib
CALIBRATE_DIR   = Test/calibrate
COMM_DIR        = Examples/Communication/C
XADC_DIR        = Test/xadc
DISCOVERY_DIR   = Test/discovery

.PHONY: examples rp_communication
.PHONY: lcr bode monitor generate acquire calib calibrate discovery

examples: lcr bode monitor generate acquire calib discovery
# calibrate

lcr:
	$(MAKE) -C $(LCR_DIR)
	$(MAKE) -C $(LCR_DIR) install INSTALL_DIR=$(abspath $(INSTALL_DIR))

bode:
	$(MAKE) -C $(BODE_DIR)
	$(MAKE) -C $(BODE_DIR) install INSTALL_DIR=$(abspath $(INSTALL_DIR))

monitor:
	$(MAKE) -C $(MONITOR_DIR)
	$(MAKE) -C $(MONITOR_DIR) install INSTALL_DIR=$(abspath $(INSTALL_DIR))

generate:
	$(MAKE) -C $(GENERATE_DIR)
	$(MAKE) -C $(GENERATE_DIR) install INSTALL_DIR=$(abspath $(INSTALL_DIR))

acquire:
	$(MAKE) -C $(ACQUIRE_DIR)
	$(MAKE) -C $(ACQUIRE_DIR) install INSTALL_DIR=$(abspath $(INSTALL_DIR))

calib:
	$(MAKE) -C $(CALIB_DIR)
	$(MAKE) -C $(CALIB_DIR) install INSTALL_DIR=$(abspath $(INSTALL_DIR))

discovery:
	$(MAKE) -C $(DISCOVERY_DIR)
	$(MAKE) -C $(DISCOVERY_DIR) install INSTALL_DIR=$(abspath $(INSTALL_DIR))

calibrate: api
	$(MAKE) -C $(CALIBRATE_DIR)
	$(MAKE) -C $(CALIBRATE_DIR) install INSTALL_DIR=$(abspath $(INSTALL_DIR))

rp_communication:
	make -C $(COMM_DIR)

#xadc: $(LINUX_DIR)
#	$(MAKE) -C $(XADC_DIR)
#	$(MAKE) -C $(XADC_DIR) install INSTALL_DIR=$(abspath $(INSTALL_DIR))

################################################################################
# Red Pitaya OS tools
################################################################################

$(DISCOVERY):
	cp $(OS_TOOLS_DIR)/discovery.sh $@

$(HEARTBEAT):
	cp $(OS_TOOLS_DIR)/heartbeat.sh $@

################################################################################
# Red Pitaya ecosystem and free applications
################################################################################

APPS_FREE_DIR    = apps-free/

ecosystem:
	$(MAKE) -C $(ECOSYSTEM_DIR) install INSTALL_DIR=$(abspath $(INSTALL_DIR))

.PHONY: apps-free

apps-free: lcr bode
	$(MAKE) -C $(APPS_FREE_DIR) all
	$(MAKE) -C $(APPS_FREE_DIR) install

################################################################################
# Red Pitaya PRO applications
################################################################################

ifdef ENABLE_LICENSING

APP_SCOPEGENPRO_DIR = Applications/scopegenpro
APP_SPECTRUMPRO_DIR = Applications/spectrumpro
APP_LCRMETER_DIR    = Applications/lcr_meter
APP_SCPISERVER_DIR    = Applications/scpi_server
APP_UPDATER_DIR    = Applications/updater
APP_WIFIWIZARD_DIR    = Applications/wifi_wizard
<<<<<<< HEAD

.PHONY: apps_pro scopegenpro spectrumpro lcr_meter scpi_server updater wifi_wizard

apps_pro: scopegenpro spectrumpro lcr_meter scpi_server updater wifi_wizard
=======
APP_UPDATER_DIR    = Applications/updater
.PHONY: apps_pro scopegenpro spectrumpro lcr_meter scpi_server wifi_wizard updater
apps_pro: scopegenpro spectrumpro lcr_meter scpi_server wifi_wizard updater 
>>>>>>> e6a9851c

scopegenpro: api $(NGINX)
	$(MAKE) -C $(APP_SCOPEGENPRO_DIR)
	$(MAKE) -C $(APP_SCOPEGENPRO_DIR) install INSTALL_DIR=$(abspath $(INSTALL_DIR))

spectrumpro: api $(NGINX)
	$(MAKE) -C $(APP_SPECTRUMPRO_DIR)
	$(MAKE) -C $(APP_SPECTRUMPRO_DIR) install INSTALL_DIR=$(abspath $(INSTALL_DIR))

lcr_meter: api $(NGINX)
	$(MAKE) -C $(APP_LCRMETER_DIR)
	$(MAKE) -C $(APP_LCRMETER_DIR) install INSTALL_DIR=$(abspath $(INSTALL_DIR))

scpi_server: api $(NGINX)
	$(MAKE) -C $(APP_SCPISERVER_DIR)
	$(MAKE) -C $(APP_SCPISERVER_DIR) install INSTALL_DIR=$(abspath $(INSTALL_DIR))

updater: api $(NGINX)
	$(MAKE) -C $(APP_UPDATER_DIR)
	$(MAKE) -C $(APP_UPDATER_DIR) install INSTALL_DIR=$(abspath $(INSTALL_DIR))

wifi_wizard: api $(NGINX)
	$(MAKE) -C $(APP_WIFIWIZARD_DIR)
	$(MAKE) -C $(APP_WIFIWIZARD_DIR) install INSTALL_DIR=$(abspath $(INSTALL_DIR))

updater: api $(NGINX)
	$(MAKE) -C $(APP_UPDATER_DIR)
	$(MAKE) -C $(APP_UPDATER_DIR) install INSTALL_DIR=$(abspath $(INSTALL_DIR))

else

apps_pro:

endif

################################################################################
# Red Pitaya SDK
################################################################################

sdk:
	$(MAKE) -C $(SDK_DIR) install INSTALL_DIR=$(abspath .)

################################################################################
#
################################################################################

clean:
	-make -C $(LINUX_DIR) clean
	make -C $(FPGA_DIR) clean
	-make -C $(UBOOT_DIR) clean
	make -C shared clean
	# todo, remove downloaded libraries and symlinks
	rm -rf Bazaar/tools/cryptopp
	make -C $(NGINX_DIR) clean
	make -C $(MONITOR_DIR) clean
	make -C $(GENERATE_DIR) clean
	make -C $(ACQUIRE_DIR) clean
	make -C $(CALIB_DIR) clean
	make -C $(DISCOVERY_DIR) clean
	-make -C $(SCPI_SERVER_DIR) clean
	make -C $(SCPI_SERVER_DIR) clean
	make -C $(LIBRP_DIR)    clean
	make -C $(LIBRPAPP_DIR) clean
	make -C $(LIBRPLCR_DIR) clean
	make -C $(SDK_DIR) clean
	make -C $(COMM_DIR) clean
	make -C $(APPS_FREE_DIR) clean
	$(RM) $(INSTALL_DIR) -rf
	$(RM) $(TARGET) -rf
	$(RM) $(NAME)*.zip<|MERGE_RESOLUTION|>--- conflicted
+++ resolved
@@ -498,18 +498,10 @@
 APP_SPECTRUMPRO_DIR = Applications/spectrumpro
 APP_LCRMETER_DIR    = Applications/lcr_meter
 APP_SCPISERVER_DIR    = Applications/scpi_server
-APP_UPDATER_DIR    = Applications/updater
 APP_WIFIWIZARD_DIR    = Applications/wifi_wizard
-<<<<<<< HEAD
-
-.PHONY: apps_pro scopegenpro spectrumpro lcr_meter scpi_server updater wifi_wizard
-
-apps_pro: scopegenpro spectrumpro lcr_meter scpi_server updater wifi_wizard
-=======
 APP_UPDATER_DIR    = Applications/updater
 .PHONY: apps_pro scopegenpro spectrumpro lcr_meter scpi_server wifi_wizard updater
 apps_pro: scopegenpro spectrumpro lcr_meter scpi_server wifi_wizard updater 
->>>>>>> e6a9851c
 
 scopegenpro: api $(NGINX)
 	$(MAKE) -C $(APP_SCOPEGENPRO_DIR)
@@ -534,10 +526,6 @@
 wifi_wizard: api $(NGINX)
 	$(MAKE) -C $(APP_WIFIWIZARD_DIR)
 	$(MAKE) -C $(APP_WIFIWIZARD_DIR) install INSTALL_DIR=$(abspath $(INSTALL_DIR))
-
-updater: api $(NGINX)
-	$(MAKE) -C $(APP_UPDATER_DIR)
-	$(MAKE) -C $(APP_UPDATER_DIR) install INSTALL_DIR=$(abspath $(INSTALL_DIR))
 
 else
 
