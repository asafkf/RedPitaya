# check if download cache directory is available
DL ?= dl

INSTALL_DIR ?= build

################################################################################
#
################################################################################

# directories
NGINX_DIR       = Bazaar/nginx
IDGEN_DIR       = Bazaar/tools/idgen
<<<<<<< HEAD
=======
OS_TOOLS_DIR    = OS/tools
ECOSYSTEM_DIR   = Applications/ecosystem
LIBRP_DIR       = api/rpbase
LIBRPAPP_DIR    = api/rpApplications
LIBRP2_DIR      = api2
LIBRP2TEST_DIR	= api2/test
SDK_DIR         = SDK/
>>>>>>> bd5644ef

# targets
NGINX           = $(INSTALL_DIR)/sbin/nginx
IDGEN           = $(INSTALL_DIR)/sbin/idgen
SOCKPROC        = $(INSTALL_DIR)/sbin/sockproc

define GREET_MSG
##############################################################################
# Red Pitaya GNU/Linux Ecosystem
# Version: $(VER)
# Branch: $(GIT_BRANCH_LOCAL)
# Build: $(BUILD_NUMBER)
# Commit: $(GIT_COMMIT)
##############################################################################
endef
export GREET_MSG

all: api libredpitaya nginx scpi examples rp_communication apps-tools apps-pro apps-free

$(INSTALL_DIR):
	mkdir -p $@

################################################################################
# API libraries
################################################################################

LIBRP_DIR       = api/rpbase
LIBRPLCR_DIR	= Applications/api/rpApplications/lcr_meter
LIBRPAPP_DIR    = Applications/api/rpApplications
ECOSYSTEM_DIR   = Applications/ecosystem
LIBRP2_DIR      = api2

.PHONY: api2 api librp libredpitaya
.PHONY: librpapp liblcr_meter

libredpitaya:
	$(MAKE) -C shared
	$(MAKE) -C shared install INSTALL_DIR=$(abspath $(INSTALL_DIR))

librp:
	$(MAKE) -C $(LIBRP_DIR)
	$(MAKE) -C $(LIBRP_DIR) install INSTALL_DIR=$(abspath $(INSTALL_DIR))

librp2:
	$(MAKE) -C $(LIBRP2_DIR)
	$(MAKE) -C $(LIBRP2_DIR) install INSTALL_DIR=$(abspath $(INSTALL_DIR))


ifdef ENABLE_LICENSING

api: librp librpapp liblcr_meter

librpapp:
	$(MAKE) -C $(LIBRPAPP_DIR)
	$(MAKE) -C $(LIBRPAPP_DIR) install INSTALL_DIR=$(abspath $(INSTALL_DIR))

liblcr_meter:
	$(MAKE) -C $(LIBRPLCR_DIR)
	$(MAKE) -C $(LIBRPLCR_DIR) install INSTALL_DIR=$(abspath $(INSTALL_DIR))

else

api: librp

endif

api2: librp2

################################################################################
# Red Pitaya ecosystem
################################################################################


WEBSOCKETPP_TAG = 0.7.0
LUANGINX_TAG    = v0.10.2
NGINX_TAG       = 1.10.0
SOCKPROC_TAG    = master

WEBSOCKETPP_URL = https://github.com/zaphoyd/websocketpp/archive/$(WEBSOCKETPP_TAG).tar.gz
LIBJSON_URL     = http://sourceforge.net/projects/libjson/files/libjson_7.6.1.zip
LUANGINX_URL    = https://codeload.github.com/openresty/lua-nginx-module/tar.gz/$(LUANGINX_TAG)
NGINX_URL       = http://nginx.org/download/nginx-$(NGINX_TAG).tar.gz
SOCKPROC_URL	= https://github.com/juce/sockproc/archive/$(SOCKPROC_TAG).tar.gz

WEBSOCKETPP_TAR = $(DL)/websocketpp-$(WEBSOCKETPP_TAG).tar.gz
LIBJSON_TAR     = $(DL)/libjson_7.6.1.zip
LUANGINX_TAR    = $(DL)/lua-nginx-module-$(LUANGINX_TAG).tr.gz
NGINX_TAR       = $(DL)/nginx-$(NGINX_TAG).tar.gz
SOCKPROC_TAR	= $(DL)/sockproc-$(SOCKPROC_TAG).tar.gz

WEBSOCKETPP_DIR = Bazaar/nginx/ngx_ext_modules/ws_server/websocketpp
LIBJSON_DIR     = Bazaar/tools/libjson
LUANGINX_DIR    = Bazaar/nginx/ngx_ext_modules/lua-nginx-module
NGINX_SRC_DIR   = Bazaar/nginx/nginx
SOCKPROC_DIR    = Bazaar/tools/sockproc

.PHONY: ecosystem nginx

$(WEBSOCKETPP_TAR): | $(DL)
	curl -L $(WEBSOCKETPP_URL) -o $@

$(WEBSOCKETPP_DIR): $(WEBSOCKETPP_TAR)
	mkdir -p $@
	tar -xzf $< --strip-components=1 --directory=$@
	patch -d $@ -p1 < patches/websocketpp-$(WEBSOCKETPP_TAG).patch

$(SOCKPROC_TAR): | $(DL)
	curl -L $(SOCKPROC_URL) -o $@

$(SOCKPROC_DIR): $(SOCKPROC_TAR)
	mkdir -p $@
	tar -xzf $< --strip-components=1 --directory=$@

$(LIBJSON_TAR): | $(DL)
	curl -L $(LIBJSON_URL) -o $@

$(LIBJSON_DIR): $(LIBJSON_TAR)
	mkdir -p $@
	unzip $< -d $(@D)
	patch -d $@ -p1 < patches/libjson.patch

$(LUANGINX_TAR): | $(DL)
	curl -L $(LUANGINX_URL) -o $@

$(LUANGINX_DIR): $(LUANGINX_TAR)
	mkdir -p $@
	tar -xzf $< --strip-components=1 --directory=$@

$(NGINX_TAR): | $(DL)
	curl -L $(NGINX_URL) -o $@

$(NGINX_SRC_DIR): $(NGINX_TAR)
	mkdir -p $@
	tar -xzf $< --strip-components=1 --directory=$@
	cp -f apps-tools/nginx.conf $@/conf/
	mkdir $@/conf/lua/
	cp -fr patches/lua/* $@/conf/lua/

$(NGINX): libredpitaya $(CRYPTOPP_DIR) $(WEBSOCKETPP_DIR) $(LIBJSON_DIR) $(LUANGINX_DIR) $(NGINX_SRC_DIR)
	$(MAKE) -C $(NGINX_DIR)
	$(MAKE) -C $(NGINX_DIR) install DESTDIR=$(abspath $(INSTALL_DIR))
	mkdir -p $(INSTALL_DIR)/www/conf/lua
	cp -fr $(NGINX_DIR)/nginx/conf/lua/* $(abspath $(INSTALL_DIR))/www/conf/lua

$(IDGEN): $(NGINX)
	$(MAKE) -C $(IDGEN_DIR)
	$(MAKE) -C $(IDGEN_DIR) install DESTDIR=$(abspath $(INSTALL_DIR))

$(SOCKPROC): $(SOCKPROC_DIR)
	$(MAKE) -C $<
	test -d $(INSTALL_DIR)/sbin || mkdir -p $(INSTALL_DIR)/sbin
	cp $</sockproc $@

nginx: $(NGINX) $(IDGEN) $(SOCKPROC)

################################################################################
# SCPI server
################################################################################

SCPI_PARSER_TAG = fb6979d1926bb6813898012de934eca366d93ff8
#SCPI_PARSER_URL = https://github.com/j123b567/scpi-parser/archive/$(SCPI_PARSER_TAG).tar.gz
SCPI_PARSER_URL = https://github.com/RedPitaya/scpi-parser/archive/$(SCPI_PARSER_TAG).tar.gz
SCPI_PARSER_TAR = $(DL)/scpi-parser-$(SCPI_PARSER_TAG).tar.gz
SCPI_SERVER_DIR = scpi-server
SCPI_PARSER_DIR = $(SCPI_SERVER_DIR)/scpi-parser

.PHONY: scpi

$(SCPI_PARSER_TAR): | $(DL)
	curl -L $(SCPI_PARSER_URL) -o $@

$(SCPI_PARSER_DIR): $(SCPI_PARSER_TAR)
	mkdir -p $@
	tar -xzf $< --strip-components=1 --directory=$@
#	patch -d $@ -p1 < patches/scpi-parser-$(SCPI_PARSER_TAG).patch

scpi: api $(INSTALL_DIR) $(SCPI_PARSER_DIR)
	$(MAKE) -C $(SCPI_SERVER_DIR)
	$(MAKE) -C $(SCPI_SERVER_DIR) install INSTALL_DIR=$(abspath $(INSTALL_DIR))

################################################################################
# Red Pitaya tools
################################################################################

LCR_DIR         = Test/lcr
BODE_DIR        = Test/bode
MONITOR_DIR     = Test/monitor
MONITOR_OLD_DIR = Test/monitor_old
GENERATE_DIR    = Test/generate
ACQUIRE_DIR     = Test/acquire
CALIB_DIR       = Test/calib
CALIBRATE_DIR   = Test/calibrate
COMM_DIR        = Examples/Communication/C
XADC_DIR        = Test/xadc
<<<<<<< HEAD
DISCOVERY_DIR   = Test/discovery

.PHONY: examples rp_communication
.PHONY: lcr bode monitor monitor_old generate acquire calib calibrate discovery

examples: lcr bode monitor monitor_old generate acquire calib discovery
=======
LA_TEST_DIR		= api2/test
.PHONY: examples rp_communication
.PHONY: lcr bode monitor generate acquire calib calibrate laboardtest

examples: lcr bode monitor generate acquire calib laboardtest
>>>>>>> bd5644ef
# calibrate

lcr:
	$(MAKE) -C $(LCR_DIR)
	$(MAKE) -C $(LCR_DIR) install INSTALL_DIR=$(abspath $(INSTALL_DIR))

bode:
	$(MAKE) -C $(BODE_DIR)
	$(MAKE) -C $(BODE_DIR) install INSTALL_DIR=$(abspath $(INSTALL_DIR))

monitor:
	$(MAKE) -C $(MONITOR_DIR)
	$(MAKE) -C $(MONITOR_DIR) install INSTALL_DIR=$(abspath $(INSTALL_DIR))

monitor_old:
	$(MAKE) -C $(MONITOR_OLD_DIR)
	$(MAKE) -C $(MONITOR_OLD_DIR) install INSTALL_DIR=$(abspath $(INSTALL_DIR))


generate:
	$(MAKE) -C $(GENERATE_DIR)
	$(MAKE) -C $(GENERATE_DIR) install INSTALL_DIR=$(abspath $(INSTALL_DIR))

acquire:
	$(MAKE) -C $(ACQUIRE_DIR)
	$(MAKE) -C $(ACQUIRE_DIR) install INSTALL_DIR=$(abspath $(INSTALL_DIR))

calib:
	$(MAKE) -C $(CALIB_DIR)
	$(MAKE) -C $(CALIB_DIR) install INSTALL_DIR=$(abspath $(INSTALL_DIR))

discovery:
	$(MAKE) -C $(DISCOVERY_DIR)
	$(MAKE) -C $(DISCOVERY_DIR) install INSTALL_DIR=$(abspath $(INSTALL_DIR))

calibrate: api
	$(MAKE) -C $(CALIBRATE_DIR)
	$(MAKE) -C $(CALIBRATE_DIR) install INSTALL_DIR=$(abspath $(INSTALL_DIR))

laboardtest: api2
	$(MAKE) -C $(LA_TEST_DIR)
	cp api2/test/laboardtest build/bin/laboardtest
	cp api2/test/install.sh build/install.sh
rp_communication:
	make -C $(COMM_DIR)

################################################################################
# Red Pitaya ecosystem and free applications
################################################################################

APP_ECOSYSTEM_DIR      = apps-tools/ecosystem
APP_SCPISERVER_DIR     = apps-tools/scpi_server
APP_NETWORKMANAGER_DIR = apps-tools/network_manager
APP_UPDATER_DIR        = apps-tools/updater

.PHONY: apps-tools ecosystem scpi_server updater network_manager

apps-tools: ecosystem scpi_server updater network_manager

ecosystem:
	$(MAKE) -C $(APP_ECOSYSTEM_DIR) install INSTALL_DIR=$(abspath $(INSTALL_DIR))

scpi_server: api $(NGINX)
	$(MAKE) -C $(APP_SCPISERVER_DIR)
	$(MAKE) -C $(APP_SCPISERVER_DIR) install INSTALL_DIR=$(abspath $(INSTALL_DIR))

updater: api $(NGINX)
	$(MAKE) -C $(APP_UPDATER_DIR)
	$(MAKE) -C $(APP_UPDATER_DIR) install INSTALL_DIR=$(abspath $(INSTALL_DIR))

network_manager: api $(NGINX)
	$(MAKE) -C $(APP_NETWORKMANAGER_DIR)
	$(MAKE) -C $(APP_NETWORKMANAGER_DIR) install INSTALL_DIR=$(abspath $(INSTALL_DIR))

################################################################################
# Red Pitaya ecosystem and free applications
################################################################################

APPS_FREE_DIR   = apps-free/

.PHONY: apps-free

apps-free: lcr bode
	$(MAKE) -C $(APPS_FREE_DIR) all
	$(MAKE) -C $(APPS_FREE_DIR) install

################################################################################
# Red Pitaya PRO applications
################################################################################

ifdef ENABLE_LICENSING

APP_SCOPEGENPRO_DIR = Applications/scopegenpro
APP_SPECTRUMPRO_DIR = Applications/spectrumpro
APP_LCRMETER_DIR    = Applications/lcr_meter
APP_LA_PRO_DIR 		= Applications/la_pro

.PHONY: apps-pro scopegenpro spectrumpro lcr_meter la_pro

apps-pro: scopegenpro spectrumpro lcr_meter la_pro

scopegenpro: api $(NGINX)
	$(MAKE) -C $(APP_SCOPEGENPRO_DIR)
	$(MAKE) -C $(APP_SCOPEGENPRO_DIR) install INSTALL_DIR=$(abspath $(INSTALL_DIR))

spectrumpro: api $(NGINX)
	$(MAKE) -C $(APP_SPECTRUMPRO_DIR)
	$(MAKE) -C $(APP_SPECTRUMPRO_DIR) install INSTALL_DIR=$(abspath $(INSTALL_DIR))

lcr_meter: api $(NGINX)
	$(MAKE) -C $(APP_LCRMETER_DIR)
	$(MAKE) -C $(APP_LCRMETER_DIR) install INSTALL_DIR=$(abspath $(INSTALL_DIR))

la_pro: api api2 $(NGINX)
	$(MAKE) -C $(APP_LA_PRO_DIR)
	$(MAKE) -C $(APP_LA_PRO_DIR) install INSTALL_DIR=$(abspath $(INSTALL_DIR))

else

apps-pro:

endif


################################################################################
#
################################################################################

clean:
	make -C shared clean
	# todo, remove downloaded libraries and symlinks
	make -C $(NGINX_DIR) clean
	make -C $(MONITOR_DIR) clean
	make -C $(MONITOR_OLD_DIR) clean
	make -C $(GENERATE_DIR) clean
	make -C $(ACQUIRE_DIR) clean
	make -C $(CALIB_DIR) clean
	-make -C $(SCPI_SERVER_DIR) clean
	make -C $(LIBRP2_DIR)    clean
	make -C $(LIBRP_DIR)    clean
	make -C $(LIBRPAPP_DIR) clean
	make -C $(LIBRPLCR_DIR) clean
	make -C $(COMM_DIR) clean
	make -C $(APPS_FREE_DIR) clean<|MERGE_RESOLUTION|>--- conflicted
+++ resolved
@@ -10,16 +10,6 @@
 # directories
 NGINX_DIR       = Bazaar/nginx
 IDGEN_DIR       = Bazaar/tools/idgen
-<<<<<<< HEAD
-=======
-OS_TOOLS_DIR    = OS/tools
-ECOSYSTEM_DIR   = Applications/ecosystem
-LIBRP_DIR       = api/rpbase
-LIBRPAPP_DIR    = api/rpApplications
-LIBRP2_DIR      = api2
-LIBRP2TEST_DIR	= api2/test
-SDK_DIR         = SDK/
->>>>>>> bd5644ef
 
 # targets
 NGINX           = $(INSTALL_DIR)/sbin/nginx
@@ -214,21 +204,14 @@
 CALIBRATE_DIR   = Test/calibrate
 COMM_DIR        = Examples/Communication/C
 XADC_DIR        = Test/xadc
-<<<<<<< HEAD
 DISCOVERY_DIR   = Test/discovery
+LA_TEST_DIR     = api2/test
 
 .PHONY: examples rp_communication
-.PHONY: lcr bode monitor monitor_old generate acquire calib calibrate discovery
+.PHONY: lcr bode monitor monitor_old generate acquire calib calibrate discovery laboardtest
 
 examples: lcr bode monitor monitor_old generate acquire calib discovery
-=======
-LA_TEST_DIR		= api2/test
-.PHONY: examples rp_communication
-.PHONY: lcr bode monitor generate acquire calib calibrate laboardtest
-
-examples: lcr bode monitor generate acquire calib laboardtest
->>>>>>> bd5644ef
-# calibrate
+# calibrate laboardtest
 
 lcr:
 	$(MAKE) -C $(LCR_DIR)
