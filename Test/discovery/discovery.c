#include <cstdlib>
#include <cstdio>
#include <string>
#include <sstream>
#include <iostream>
#include <fstream>
#include <map>

#include <unistd.h>
#include <sys/types.h>
#include <sys/stat.h>
#include <dirent.h>
#include <netdb.h>
#include <ifaddrs.h>

#include <net/if.h>
#include <sys/ioctl.h>
#include <sys/socket.h>
#include <arpa/inet.h>

#include <netinet/in.h>
#include <fcntl.h>
#include <errno.h>
#include <sys/mman.h>

#include "redpitaya/rp.h"
#include "../../api/rpbase/src/common.h"


/* FPGA housekeeping structure - Bazaar relevant part */
typedef struct hk_fpga_reg_mem_s {
    /* configuration:
     * bit   [3:0] - hw revision
     * bits [31:4] - reserved
     */
    uint32_t rev;
    /* DNA low word */
    uint32_t dna_lo;
    /* DNA high word */
    uint32_t dna_hi;
} hk_fpga_reg_mem_t;


int get_xilinx_dna(unsigned long long *dna)
{
    void *page_ptr;
    long page_addr, page_size = sysconf(_SC_PAGESIZE);
    const long c_dna_fpga_base_addr = 0x40000000;
    const long c_dna_fpga_base_size = 0x20;
    int fd = -1;

    fd = open("/dev/mem", O_RDONLY | O_SYNC);
    if(fd < 0) {
        return -1;
    }

    page_addr = c_dna_fpga_base_addr & (~(page_size-1));

    page_ptr = mmap(NULL, c_dna_fpga_base_size, PROT_READ,
                          MAP_SHARED, fd, page_addr);

    if((void *)page_ptr == MAP_FAILED) {
        close(fd);
        return -1;
    }

    hk_fpga_reg_mem_t *hk =(hk_fpga_reg_mem_t *)page_ptr;
    *dna = hk->dna_hi & 0x00ffffff;

    *dna = *dna << 32 | hk->dna_lo;

    if(munmap(page_ptr, c_dna_fpga_base_size) < 0) {
        close(fd);
        return -1;
    }

    close (fd);

    return 0;
}

std::string GetOSVersion(const std::string path)
{
    std::ifstream infile(path);
    std::string line;
    int count = 0;
    std::string simbol;
    std::stringstream ss;

    // Get 3d string from file
    for(int i=0; i<3; i++)
    {
        std::getline(infile, line);
    }

    infile.close();

    for(size_t i=0; i<line.length(); i++)
    {
        simbol = line[i];
        if(count < 3)
        {
            if(simbol == "\"")
                count++;
            continue;
        }

        if(simbol != "-")
        {
            ss << simbol;
            continue;
        }
        else
            break;
    }

    return ss.str();
}

std::string GetUrl()
{
    std::string defaulturl("http://account.redpitaya.com/discovery.php");
    std::ifstream f("/opt/redpitaya/www/conf/testurl");
    if (f.good()) {
        std::string line;
        std::getline(f, line);
        f.close();
        return line;
    } else {
        f.close();

        return defaulturl;
    }
}

std::string GetOSBuild(const std::string path)
{
    std::ifstream infile(path);
    std::string line;
    bool riched = false;
    std::string simbol;
    std::stringstream ss;

    // Get 3d string from file
    for(int i=0; i<3; i++)
    {
        std::getline(infile, line);
    }

    infile.close();

    for(size_t i=0; i<line.length(); i++)
    {
        simbol = line[i];
        if(!riched)
        {
            if(simbol == "-")
                riched = true;
            continue;
        }

        if(simbol != "\"")
        {
            ss << simbol;
            continue;
        }
        else
            break;
    }

    return ss.str();
}

//Function returns MAC address
long GetMACAddressLinux(const char* nic, char *mac)
{
    FILE *fp;
    ssize_t read;
    const size_t len = 17;

    fp = fopen(nic, "r");
    if(fp == NULL) {
        return -1;
    }

    read = fread(mac, len, 1, fp);
    if(read != 1) {
        fclose(fp);
        return -2;
    }
    mac[len] = '\0';

    fclose(fp);

    return 0;
}

int main(int argc, char **argv)
{
    std::string vDNA;
    std::string vMAC_LAN;
    std::string vMAC_WIFI;
    std::string vIP_LAN;
    std::string vIP_WIFI;
    std::string vOS_VER;
    std::string vOS_BUILD;

    bool verbose = false;

    if (argc == 2)
    {
        std::string param(argv[1]);
        if (param == "-v" || param == "--verbose")
            verbose = true;
    }

    unsigned long long dna;
    char string_buffer[18];
    int res;

    // Get DNA
    get_xilinx_dna(&dna);
    sprintf(string_buffer, "%llX", dna);
    vDNA = string_buffer;

    // Get MAC_LAN
    res = 0;
    sprintf(string_buffer, "00:00:00:00:00:00");
    res = GetMACAddressLinux("/sys/class/net/eth0/address", string_buffer);
    if(!res)
        vMAC_LAN = string_buffer;

    // Get MAC_WIFI
    res = 0;
    sprintf(string_buffer, "00:00:00:00:00:00");
    res = GetMACAddressLinux("/sys/class/net/wlan0/address", string_buffer);
    if(!res)
        vMAC_WIFI = string_buffer;

    // Get IP_LAN
    struct ifaddrs *addr;
    getifaddrs(&addr);
    std::map<std::string, std::string> ip_map;

    while(addr)
    {
        struct sockaddr_in *pAddr = (struct sockaddr_in *)addr->ifa_addr;
        ip_map[std::string(addr->ifa_name)] = std::string(inet_ntoa(pAddr->sin_addr));
        addr = addr->ifa_next;
    }

    for (auto it = ip_map.begin(); it != ip_map.end(); ++it)
    {
        if(it->first == "eth0")
            vIP_LAN = it->second;
        if(it->first == "wlan0")
            vIP_WIFI = it->second;
    }

    vOS_VER = GetOSVersion("/opt/redpitaya/www/apps/info/info.json");
    vOS_BUILD = GetOSBuild("/opt/redpitaya/www/apps/info/info.json");
    /*
    std::cout << "DNA: " << vDNA << std::endl;
    std::cout << "LAN IP: " << vIP_LAN << std::endl;
    std::cout << "WIFI IP: " << vIP_WIFI << std::endl;
    std::cout << "LAN MAC: " << vMAC_LAN << std::endl;
    std::cout << "WIFI MAC: " << vMAC_WIFI << std::endl;
    std::cout << "OS VER: " << vOS_VER << std::endl;
    std::cout << "OS BUILD: " << vOS_BUILD << std::endl;*/

    // Build curl command
    std::stringstream cmd;
<<<<<<< HEAD

    if(vDNA != "")
        cmd << "curl --data '" << "dna=" << vDNA;

    if(vIP_LAN != "")
        cmd << "&ip_lan=" << vIP_LAN;

    if(vMAC_LAN != "")
        cmd << "&mac_lan=" << vMAC_LAN;

    if(vOS_VER != "")
        cmd << "&os_ver=" << vOS_VER;

    if(vOS_BUILD != "")
        cmd << "&os_build=" << vOS_BUILD;
=======
    cmd << "curl '" << GetUrl() << "?dna=00" << vDNA << "&";
    cmd << "ip_lan=" << vIP_LAN << "&";
    cmd << "mac_lan=" << vMAC_LAN << "&";
    cmd << "os_ver=" << vOS_VER << "&";
    cmd << "os_build=" << vOS_BUILD;
>>>>>>> origin/master_oldkernel_desktop

    if(vIP_WIFI != "")
        cmd << "&ip_wifi=" << vIP_WIFI;

    if(vMAC_WIFI != "")
        cmd << "&mac_wifi=" << vMAC_WIFI;

    cmd << "'";

    if (verbose)
        std::cout << "Executing: " << cmd.str().c_str() << std::endl;

    system(cmd.str().c_str());

    return 0;
}
<|MERGE_RESOLUTION|>--- conflicted
+++ resolved
@@ -270,34 +270,15 @@
 
     // Build curl command
     std::stringstream cmd;
-<<<<<<< HEAD
-
-    if(vDNA != "")
-        cmd << "curl --data '" << "dna=" << vDNA;
-
-    if(vIP_LAN != "")
-        cmd << "&ip_lan=" << vIP_LAN;
-
-    if(vMAC_LAN != "")
-        cmd << "&mac_lan=" << vMAC_LAN;
-
-    if(vOS_VER != "")
-        cmd << "&os_ver=" << vOS_VER;
-
-    if(vOS_BUILD != "")
-        cmd << "&os_build=" << vOS_BUILD;
-=======
     cmd << "curl '" << GetUrl() << "?dna=00" << vDNA << "&";
     cmd << "ip_lan=" << vIP_LAN << "&";
     cmd << "mac_lan=" << vMAC_LAN << "&";
     cmd << "os_ver=" << vOS_VER << "&";
     cmd << "os_build=" << vOS_BUILD;
->>>>>>> origin/master_oldkernel_desktop
 
     if(vIP_WIFI != "")
         cmd << "&ip_wifi=" << vIP_WIFI;
-
-    if(vMAC_WIFI != "")
+    if(vIP_WIFI != "")
         cmd << "&mac_wifi=" << vMAC_WIFI;
 
     cmd << "'";
