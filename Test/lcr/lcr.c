/**
 * $Id: lcr.c 1246  $
 *
 * @brief PitayaDT LCR meter
 *
 * @Author1 Martin Cimerman   <cim.martin@gmail.com>
 * @Author2 Zumret Topcacic   <zumret_topcagic@hotmail.com>
 * 
 *
 * VERSION : 2.2
 * This part of code is written in C programming language.
 * Please visit http://en.wikipedia.org/wiki/C_(programming_language)
 * for more details on the language used herein.
 */

#include <stdio.h>
#include <math.h>
#include <stdlib.h>
#include <string.h>
#include "fpga_awg.h"
#include "version.h"
#include <unistd.h>
#include <getopt.h>
#include <sys/param.h>
#include "main_osc.h"
#include "fpga_osc.h"
#include <complex.h>    /* Standard library for complex numbers */

#define M_PI 3.14159265358979323846

/**
 * GENERAL DESCRIPTION:
 *
 * The code below defines the lcr meter
 * 
 * It uses acquire and generate defined in Test/ folder
 * data analysis returns: frequency, phase, amplitude *
 */

/** Maximal signal frequency [Hz] */
const double c_max_frequency = 62.5e6;

/** Minimal signal frequency [Hz] */
const double c_min_frequency = 0;

/** Maximal signal amplitude [V] */
const double c_max_amplitude = 1.0;

/** AWG buffer length [samples]*/
#define n (16*1024)

/** AWG data buffer */
int32_t data[n];

/** Program name */
const char *g_argv0 = NULL;

/** Signal types */
typedef enum {
    eSignalSine,         ///< Sinusoidal waveform.
    eSignalSquare,       ///< Square waveform.
    eSignalTriangle,     ///< Triangular waveform.
    eSignalSweep,        ///< Sinusoidal frequency sweep.
	eSignalConst         ///< Constant signal.
} signal_e;

/** AWG FPGA parameters */
typedef struct {
    int32_t  offsgain;   ///< AWG offset & gain.
    uint32_t wrap;       ///< AWG buffer wrap value.
    uint32_t step;       ///< AWG step interval.
} awg_param_t;

/** Oscilloscope module parameters as defined in main module
 * @see rp_main_params
 */
float t_params[PARAMS_NUM] = { 0, 1e6, 0, 0, 0, 0, 0, 0, 0, 0, 0, 0, 0, 0 };

/** Max decimation index */
#define DEC_MAX 6

/** Decimation translation table */
static int g_dec[DEC_MAX] = { 1,  8,  64,  1024,  8192,  65536 };

/* Forward declarations */
void synthesize_signal(double ampl, double freq, signal_e type, double endfreq,
                       int32_t *data,
                       awg_param_t *params);
void write_data_fpga(uint32_t ch,
                     const int32_t *data,
                     const awg_param_t *awg);

int acquire_data(float **s ,
                uint32_t size);

int LCR_data_analysis(float **s,
                      uint32_t size,
                      uint32_t DC_bias,
                      uint32_t R_shunt,
                      float complex *Z,
                      double w_out,
                      int f);

/** Print usage information */
void usage() {

    const char *format =
        "%s version %s-%s\n"
        "\n"
        "Usage: %s [channel] "
                  "[amplitude] "
                  "[DC bias] "
                  "[Rshunt] "
                  "[averaging] "
                  "[calibration mode] "
                  "[Zloadref real] "
                  "[Zloadref imag] "
                  "[count/steps] "
                  "[sweep mode] "
                  "[start freq] "
                  "[stop freq] "
                  "[scale type] "
                  "[wait]\n"
        "\n"
        "\tchannel            Channel to generate signal on [1, 2].\n"
        "\tamplitude          Signal amplitude in V [0 - 1], which means max 2Vpp.\n"
        "\tDC bias            DC bias/offset/component in V [0 - 1]\n"
        "\tRshunt             Shunt resistor value in Ohms. [1 - 1e6]\n"
        "\taveraging          Number of samples per one measurement [1 - 10].\n"
        "\tcalibration mode   0 - none, 1 - open and short, 2 - Zloadref.\n"
        "\tZloadref real      Zloadref real part.\n"
        "\tZloadref imag      Zloadref imaginary part.\n"
<<<<<<< HEAD
        "\tcount/steps        Measurement count when working on measurement sweep OR\n"
        "                     steps made between frequency limits [1 - 1000].\n"
=======
        "\tcount/steps        Measurement count when doing measurement sweep OR\n"
        "                           steps made between frequency limits [1 - 1000].\n"
>>>>>>> cd14df66
        "\tsweep mode         0 - measurement sweep, 1 - frequency sweep.\n"
        "\tstart freq         Lower frequency limit in Hz [0 - 62.5e6].\n"
        "\tstop freq          Upper frequency limit in Hz [0 - 62.5e6].\n"
        "\tscale type         0 - linear, 1 - logarithmic.\n"
        "\twait               Wait for user before performing each step.\n"
        "\n";

    fprintf(stderr, format, g_argv0, VERSION_STR, REVISION_STR, g_argv0);
}

/** Gain string (lv/hv) to number (0/1) transformation */
int get_gain(int *gain, const char *str)
{
    if ( (strncmp(str, "lv", 2) == 0) || (strncmp(str, "LV", 2) == 0) ) {
        *gain = 0;
        return 0;
    }
    if ( (strncmp(str, "hv", 2) == 0) || (strncmp(str, "HV", 2) == 0) ) {
        *gain = 1;
        return 0;
    }

    fprintf(stderr, "Unknown gain: %s\n", str);
    return -1;
}

/* Allocates a memory with size num_of_el, memory has 1 dimension */
float *create_table_size(int num_of_el) {
    float *new_table = (float *)malloc( num_of_el * sizeof(float));
    return new_table;
}

/** Allocates a memory with size of: num_of_cols x num_of_rows */
float **create_2D_table_size(int num_of_rows, int num_of_cols) {
    float **new_table = (float **)malloc( num_of_rows * sizeof(float*));
    int i;
        for(i = 0; i < num_of_rows; i++) {
            new_table[i] = create_table_size(num_of_cols);
        }
    return new_table;
}

float max_array(float *arrayptr, int numofelements) {
  int i = 0;
  float max = -100000;//seting the minimum value possible

  for(i = 0; i < numofelements; i++)
  {
    if(max < arrayptr[ i ])
    {
      max = arrayptr[ i ];
    }
  }
  return max;
}

/* Trapezoidal method for integration interpolation, had to be defined */
float trapz(float *arrayptr, float T, int size1) {
  float result = 0;
  int i;
  for (i =0; i < size1 - 1 ; i++) {
    result +=  ( arrayptr[i] + arrayptr[ i+1 ]  );
   
  }
    result = (T / (float)2) * result;
    return result;
}

/** Finds a mean value from the memmory arrayptr points to */
float mean_array(float *arrayptr, int numofelements) {
  int i = 1;
  float mean = 0;

  for(i = 0; i < numofelements; i++)
  {
    mean += arrayptr[i];
  }

  mean = mean / numofelements;
  return mean;
}


/* Finds a mean value from the memmory, acquiring values from rows */
float mean_array_column(float **arrayptr, int length, int column) {
    float result = 0;
    int i;

    for(i = 0; i < length; i++) {
        result = result + arrayptr[i][column];
    }
    result = result / length;
    return result;
}

/** LCR meter main */
int main(int argc, char *argv[])
{
    /* argument check */
    g_argv0 = argv[0];    
    
    if ( argc < 15 ) {
        usage();
        return -1;
    }
    
    /* Channel argument parsing */
    uint32_t ch = atoi(argv[1]) - 1; /* Zero based internally */
    if (ch > 1) {
        fprintf(stderr, "Invalid channel: %s\n", argv[1]);
        usage();
        return -1;
    }

    /* Signal amplitude argument parsing */
    double ampl = strtod(argv[2], NULL);
    if ( (ampl < 0.0) || (ampl > c_max_amplitude) ) {
        fprintf(stderr, "Invalid amplitude: %s, it has to be between 0 and 1V\n", argv[2]);
        usage();
        return -1;
    }

    /* DC bias argument parsing */
    uint32_t DC_bias = strtod(argv[3], NULL);
    if ( (DC_bias < 0) || (DC_bias > 1.1) ) {
        fprintf(stderr, "Invalid DC bias:  %s,  it has to be between 0 and 1V\n", argv[3]);
        usage();
        return -1;
    }

    /* R shunt argument parsing */
    float R_shunt = strtod(argv[4], NULL);
    if ( (R_shunt < 1) || (R_shunt > 1000000) ) {
        fprintf(stderr, "Invalid reference element value: %s\n", argv[4]);
        usage();
        return -1;
    }

    /* Averaging number parsing */
    uint32_t averaging_num = strtod(argv[5], NULL);
    if ( (averaging_num < 1) || (averaging_num > 10) ) {
        fprintf(stderr, "Invalid averaging_num:  %s\n", argv[5]);
        usage();
        return -1;
    }

    /* Calibration functionality argument parsing
       if one wants to skip calibration the parameter can be set to 0 */
    int calib_function = strtod(argv[6], NULL);
    if ( (calib_function < 0) || (calib_function > 2) ) {
        fprintf(stderr, "Invalid one calibration parameter: %s\n", argv[6]);
        usage();
        return -1;
    }

    /* Real part of load Impedance argument parsing */
    uint32_t Z_load_ref_real = strtod(argv[7], NULL);
    if ( (Z_load_ref_real < -1.0) || (Z_load_ref_real > 1000000.0) ) {
        fprintf(stderr, "Invalid reference element Z_load_ref_real value:  %s\n", argv[7]);
        usage();
        return -1;
    }

    /* Imaginary part of load Impedance argument parsing */
    uint32_t Z_load_ref_imag = strtod(argv[8], NULL);
    if ( (Z_load_ref_imag < -1000000.0) || (Z_load_ref_imag > 1000000.0) ) {
        fprintf(stderr, "Invalid reference element Z_load_ref_imag value:  %s\n", argv[8]);
        usage();
        return -1;
    }

    // Load impedance is being constructed in a complex format
    float complex Z_load_ref = Z_load_ref_real + Z_load_ref_imag*I;

    /* Number of steps argument parsing
     - when using measurement sweep, argument defines number of measuremnets at start freq.
     - when using fr. sweep, argument defines number of steps between start and end fr.
    */
    double steps = strtod(argv[9], NULL);
    if ( (steps < 1) || (steps > 1000) ) {
        fprintf(stderr, "Invalid umber of steps:  %s\n", argv[9]);
        usage();
        return -1;
    }

    /* [1] frequency sweep, [0] measurement sweep */
    int sweep_function = strtod(argv[10], NULL);
    if (sweep_function) {
    
    }
    if ( (sweep_function < 0) || (sweep_function > 1) ) {
        fprintf(stderr, "Invalid sweep function:  %s\n", argv[10]);
        usage();
        return -1;
    }

    /* Start frequency argument parsing */
    double start_frequency = strtod(argv[11], NULL);
    if ( (start_frequency < c_min_frequency) || (start_frequency > c_max_frequency) ) {
        fprintf(stderr, "Invalid start frequency:  %s\n", argv[11]);
        usage();
        return -1;
    }

    /* Stop frequency argument parsing */
    double end_frequency = strtod(argv[12], NULL);
    if ( (end_frequency < c_min_frequency) || (end_frequency > c_max_frequency) ) {
        fprintf(stderr, "Invalid end frequency: %s\n", argv[12]);
        usage();
        return -1;
    }

    /* Scale type argument prsing [1] - logaritmic frequency steps [0] - linear steps */
    int scale_type = strtod(argv[13], NULL);
    if ( (scale_type < 0) || (scale_type > 1) ) {
        fprintf(stderr, "Invalid decidion:scale type: %s\n", argv[13]);
        usage();
        return -1;
    }

    /* Wait argument parsing
        The program will wait for user before every measure when measurement sweep seleced 
        TODO: remove comented waiting function calls
    */
    int wait_on_user = strtod(argv[14], NULL);
    if ( (wait_on_user < 0) || (wait_on_user > 1) ) {
        fprintf(stderr, "Invalid decidion: user wait argument %s\n", argv[14]);
        usage();
        return -1;
    }

    double  frequency_steps_number;
    int     measurement_sweep_user_defined;
    double  frequency_step;
    double  a,b,c;

    /* If logaritmic scale selected start and end frequencies are defined to compliment logaritmic output */
    if( scale_type ) {
        b = log10( end_frequency );
        a = log10( start_frequency );
        c = ( b - a ) /( steps - 1);
    }

    /* When sweep function selected some for loops have to iterate only once */
    if ( sweep_function == 1 ){ //frequency sweep
        frequency_steps_number = steps;
        frequency_step = ( end_frequency - start_frequency ) / ( frequency_steps_number - 1 );
        measurement_sweep_user_defined = 1;
    }
    else if (sweep_function == 0){ // measurement sweep
        measurement_sweep_user_defined = steps;
        frequency_step = 0;
        frequency_steps_number = 1;
    }

    /* end frequency must always be greather than start frequency */
    if ( end_frequency < start_frequency ) {
        fprintf(stderr, "End frequency has to be greater than the start frequency! \n");
        usage();
        return -1;
    }

    /* allocated memory which size depends on sweep function (measurement sweep or frequency sweep) */
    int end_results_dimension = 0;
    if (sweep_function == 0 ) { // mesurement sweep defines size of allocated memory
        end_results_dimension = measurement_sweep_user_defined;
    }
    else if ( sweep_function == 1 ) { // frequency sweep defines size of allocated memory
        end_results_dimension = frequency_steps_number;
    }

    /* Signal type set to type sine. */
    signal_e type = eSignalSine;

    float     k;
    float     **s = create_2D_table_size(SIGNALS_NUM, SIGNAL_LENGTH); // raw acquired data saved to this location
    double    endfreq = 0; // endfreq set for generate's sweep
    int       dimension_step = 0; // saving data on the right place in allocated memory this is iterator
    double    measurement_sweep;
    uint32_t  min_periodes = 10; // max 20
    uint32_t  size; // nmber of samples varies with number of periodes
    double    w_out; //angular velocity
    int       f = 0; // used in for lop, seting the decimation
    int       i, i1, fr, h; // iterators in for loops
    int       equal = 0; //parameter initialized for generator functionality
    int       shaping = 0; //parameter initialized for generator functionality
    int       first_delay = 0; //delay required before first acquire

    /* LCR_data_analysis() saves data to *Z */
    float complex *Z = (float complex *)malloc( (averaging_num + 1) * sizeof(float complex));
    
    /* calibrtion results short circuited */
    float **Calib_data_short_for_averaging = create_2D_table_size((averaging_num + 1), 2);
    float **Calib_data_short  = create_2D_table_size(measurement_sweep_user_defined, 2);
    
    /* calibrtion results open circuited */
    float **Calib_data_open_for_averaging = create_2D_table_size((averaging_num + 1), 2);
    float **Calib_data_open = create_2D_table_size(measurement_sweep_user_defined, 2);
    
    /* calibration load results */
    float **Calib_data_load_for_averaging = create_2D_table_size((averaging_num + 1), 2);
    float **Calib_data_load = create_2D_table_size(measurement_sweep_user_defined, 2);
    
    /* measurement results */
    float **Calib_data_measure_for_averaging = create_2D_table_size((averaging_num + 1), 2 );
    float **Calib_data_measure = create_2D_table_size(measurement_sweep_user_defined, 4);

    /* multidimentional memmory allocation for storing final results */
    float complex *Z_short    = (float complex *)malloc( end_results_dimension * sizeof(float complex));
    float complex *Z_open     = (float complex *)malloc( end_results_dimension * sizeof(float complex));
    float complex *Z_load     = (float complex *)malloc( end_results_dimension * sizeof(float complex));
    float complex *Z_measure  = (float complex *)malloc( end_results_dimension * sizeof(float complex));
    float *calib_data_combine = (float *)malloc( 2 * sizeof(float)); //[0]-frequencies, [1]-real part of imedance, [2]- imaginary part of impendance,
    float *PhaseZ             = (float *)malloc((end_results_dimension + 1) * sizeof(float) );
    float *AmplitudeZ         = (float *)malloc((end_results_dimension + 1) * sizeof(float) );
    float *frequency          = (float *)malloc((end_results_dimension + 1) * sizeof(float) );
    
    /* Initialization of Oscilloscope application */
    if(rp_app_init() < 0) {
        fprintf(stderr, "rp_app_init() failed!\n");
    return -1;
    }
    
    /* user is inquired to correcty set the connections */
    /**
    if (inquire_user_wait() < 0) {
        printf("error user inquiry at inquire_user_wait\n");
    } 
    */

    /* Signal generator generates first signal before measuring proces begins
    *  this has to be set because first results are inaccurate otherwise
    */
    awg_param_t params;
    /* Prepare data buffer (calculate from input arguments) */
    synthesize_signal( ampl, start_frequency, type, endfreq, data, &params );
    /* Write the data to the FPGA and set FPGA AWG state machine */
    write_data_fpga( ch, data, &params );


    // [h=0] - calibration open connections, [h=1] - calibration short circuited, [h=2] calibration load, [h=3] actual measurment
    for (h = 0; h <= 3 ; h++) {
        if (!calib_function) {
            h = 3;
        }

        for ( fr = 0; fr < frequency_steps_number; fr++ ) {

            if ( scale_type ) { //log scle
                k = powf( 10, ( c * (float)fr ) + a );
                frequency[ fr ] =  k ;
            }
            else { // lin scale
                frequency[ fr ] = start_frequency + ( frequency_step * fr );
            }

            w_out = frequency[ fr ] * 2 * M_PI; // omega - angular velocity

            /* Signal generator */
            awg_param_t params;
            /* Prepare data buffer (calculate from input arguments) */
            synthesize_signal( ampl, frequency[fr], type, endfreq, data, &params );
            /* Write the data to the FPGA and set FPGA AWG state machine */
            write_data_fpga( ch, data, &params );

            /* if measurement sweep selected, only one calibration measurement is made */
            if (sweep_function == 0 ) { // sweep_function == 0 (mesurement sweep)
                if (h == 0 || h == 1|| h == 2) {
                    measurement_sweep = 1;
                }
                else {// when gathering measurement results sweep is defined by argument for num of steps
                    measurement_sweep = measurement_sweep_user_defined;
                }
            }
            else if (sweep_function == 1) { // sweep_function == 1 (frequency sweep)
                measurement_sweep = 1; //when frequency sweep selected only one measurement for each fr is made
            }

            for (i = 0; i < measurement_sweep; i++ ) {

                for ( i1 = 0; i1 < averaging_num; i1++ ) {

                    /* decimation changes depending on frequency */
                    if      (frequency[ fr ] >= 160000){      f = 0;    }
                    else if (frequency[ fr ] >= 20000) {      f = 1;    }    
                    else if (frequency[ fr ] >= 2500)  {      f = 2;    }    
                    else if (frequency[ fr ] >= 160)   {      f = 3;    }    
                    else if (frequency[ fr ] >= 20)    {      f = 4;    }     
                    else if (frequency[ fr ] >= 2.5)   {      f = 5;    }

                    /* setting decimtion */
                    if (f != DEC_MAX) {
                        t_params[TIME_RANGE_PARAM] = f;
                    } else {
                        fprintf(stderr, "Invalid decimation DEC\n");
                        usage();
                        return -1;
                    }
                    
                    /* calculating num of samples */
                    size = round( ( min_periodes * 125e6 ) / ( frequency[ fr ] * g_dec[ f ] ) );

                    /* Filter parameters for signal Acqusition */
                    t_params[EQUAL_FILT_PARAM] = equal;
                    t_params[SHAPE_FILT_PARAM] = shaping;

                    /* Setting of parameters in Oscilloscope main module for signal Acqusition */
                    if(rp_set_params((float *)&t_params, PARAMS_NUM) < 0) {
                        fprintf(stderr, "rp_set_params() failed!\n");
                        return -1;
                    }

                    if (first_delay == 0)
                    {
                        usleep(71754);
                        first_delay = 1;
                    }

                    /* Data acqusition function, data saved to s */
                    if (acquire_data(s, size) < 0) {
                        printf("error acquiring data @ acquire_data\n");
                        return -1;
                    }

                    /* Data analyzer, saves darta to Z (complex impedance) */
                    if( LCR_data_analysis( s, size, DC_bias, R_shunt, Z, w_out, f ) < 0) {
                        printf("error data analysis LCR_data_analysis\n");
                        return -1;
                    }

                    /* Saving data */
                    switch ( h ) {
                    case 0:
                        Calib_data_short_for_averaging[ i1 ][ 1 ] = creal(*Z);
                        Calib_data_short_for_averaging[ i1 ][ 2 ] = cimag(*Z);
                        break;
                    case 1:
                        Calib_data_open_for_averaging[ i1 ][ 1 ] = creal(*Z);
                        Calib_data_open_for_averaging[ i1 ][ 2 ] = cimag(*Z);
                        break;
                    case 2:
                        Calib_data_load_for_averaging[ i1 ][ 1 ] = creal(*Z);
                        Calib_data_load_for_averaging[ i1 ][ 2 ] = cimag(*Z);
                        break;
                    case 3:
                        Calib_data_measure_for_averaging[ i1 ][ 1 ] = creal(*Z);
                        Calib_data_measure_for_averaging[ i1 ][ 2 ] = cimag(*Z);
                        break;
                    default:
                        printf("error no function set for h = %d, when saving data\n", h);
                    }

                } // avearging loop ends here

                /* Calculating and saving mean values */
                switch ( h ) {
                case 0:

                    Calib_data_short[ i ][ 1 ] = mean_array_column( Calib_data_short_for_averaging, averaging_num, 1);
                    Calib_data_short[ i ][ 2 ] = mean_array_column( Calib_data_short_for_averaging, averaging_num, 2);
                    break;
                case 1:
                    Calib_data_open[ i ][ 1 ] = mean_array_column(Calib_data_open_for_averaging, averaging_num, 1);
                    Calib_data_open[ i ][ 2 ] = mean_array_column(Calib_data_open_for_averaging, averaging_num, 2);
                    break;
                case 2:
                    Calib_data_load[ i ][ 1 ] = mean_array_column(Calib_data_load_for_averaging, averaging_num, 1);
                    Calib_data_load[ i ][ 2 ] = mean_array_column(Calib_data_load_for_averaging, averaging_num, 2);
                    break;
                case 3:
                    Calib_data_measure[ i ][ 1 ] = mean_array_column( Calib_data_measure_for_averaging, averaging_num, 1 );
                    Calib_data_measure[ i ][ 2 ] = mean_array_column( Calib_data_measure_for_averaging, averaging_num, 2 );
                    break;
                default:
                    printf("error no function set for h = %d, when averaging data\n", h);
                }

                /* dimension step defines index for sorting data depending on sweep function */
                if (sweep_function == 0 ) { //sweep_function == 0 (mesurement sweep)
                    dimension_step = i;
                }
                else if(sweep_function == 1) { //sweep_function == 1 (frequency sweep)
                   dimension_step = fr;
                }
                
                /* Saving data for output */
                //printf("frequency(%d) = %f;\n",(dimension_step),frequency[fr]);
                /* vector must be populated with the same values when measuremen sweep selected*/
                Z_short[ dimension_step ] =  Calib_data_short[ 0 ][ 1 ] + Calib_data_short[ 0 ][ 2 ] *I;
                Z_open[ dimension_step ]  =  Calib_data_open[ 0 ][ 1 ] + Calib_data_open[ 0 ][ 2 ] *I;
                Z_load[ dimension_step ]  =  Calib_data_load[ 0 ][ 1 ] + Calib_data_load[ 0 ][ 2 ] *I;

                Z_measure[dimension_step] = Calib_data_measure[i][1] + Calib_data_measure[i][2] *I;

            } // measurement sweep loop ends here
        
        } // frequency sweep loop ends here

    } // function step loop ends here

    /* user is inquired to correcty set the connections */
    /**
    if (inquire_user_wait() < 0) {
        printf("error user inquiry at inquire_user_wait\n");
    } 
    */

    /* Opening files */
    FILE *file_frequency = fopen("/opt/www/apps/scope+gen/lcr_data/data_frequency.txt", "w");
    FILE *file_phase = fopen("/opt/www/apps/scope+gen/lcr_data/data_phase.txt", "w");
    FILE *file_amplitude = fopen("/opt/www/apps/scope+gen/lcr_data/data_amplitude.txt", "w");


    /* combining data from calibration measureents, if calibration wasn't made, only measurement data is saved */

    for ( i = 0; i < end_results_dimension ; i++ ) {

        if ( calib_function == 1 ) { // calib. was made including Z_load
            calib_data_combine[ 1 ] = creal( ( ( ( Z_short[i] - Z_measure[i]) * (Z_load[i] - Z_open[i]) ) / ( (Z_measure[i] - Z_open[i]) * (Z_short[i] - Z_load[i]) ) ) * Z_load_ref );
            calib_data_combine[ 2 ] = cimag( ( ( ( Z_short[i] - Z_measure[i]) * (Z_load[i] - Z_open[i]) ) / ( (Z_measure[i] - Z_open[i]) * (Z_short[i] - Z_load[i]) ) ) * Z_load_ref );
        }

        else if ( calib_function == 0 ) { // no calib. were made, outputing data from measurements
            calib_data_combine[ 1 ] = creal( Z_measure[ i ]);
            calib_data_combine[ 2 ] = cimag( Z_measure[ i ]);
        }

        else if ( calib_function == 2 ) { // calibration without Z_load
            calib_data_combine[ 1 ] = creal( ( ( ( Z_short[i] - Z_measure[i]) * ( Z_open[i]) ) / ( (Z_measure[i] - Z_open[i]) * (Z_short[i] - Z_load[i]) ) ) );
            calib_data_combine[ 2 ] = cimag( ( ( ( Z_short[i] - Z_measure[i]) * ( Z_open[i]) ) / ( (Z_measure[i] - Z_open[i]) * (Z_short[i] - Z_load[i]) ) ) );
        }
        
        /* Phase and amplitude calculation */
        PhaseZ[ i ] = ( 180 / M_PI) * (atan2f( calib_data_combine[ 2 ], calib_data_combine[ 1 ] ));
        AmplitudeZ[ i ] = sqrtf( powf( calib_data_combine[ 1 ], 2 ) + powf(calib_data_combine[ 2 ], 2 ) );
        if ( !sweep_function ) {
            printf(" %.0f    %.5f    %.5f\n", frequency[0],PhaseZ[ i ],AmplitudeZ[ i ]);
        }
        else {
            printf(" %.0f    %.5f    %.5f\n", frequency[i],PhaseZ[ i ],AmplitudeZ[ i ]);
        }
        
        /* Error checking */
        if(file_frequency == NULL || file_phase == NULL || file_amplitude == NULL ){
            printf("Error opening file!\n");
        }

        /* Saving data into files */
        if(!sweep_function){
            fprintf(file_frequency, "%.2f\n", frequency[0]);
        }else{
            fprintf(file_frequency, "%.2f\n", frequency[i]);
        }
        
        fprintf(file_phase, "%.2f\n", PhaseZ[i]);
        fprintf(file_amplitude, "%.2f\n", AmplitudeZ[i]);

    }

    /* Closing files */

    fclose(file_frequency);
    fclose(file_phase);
    fclose(file_amplitude);

    return 1;

}

/**
 * Synthesize a desired signal.
 *
 * Generates/synthesized  a signal, based on three pre-defined signal
 * types/shapes, signal amplitude & frequency. The data[] vector of 
 * samples at 125 MHz is generated to be re-played by the FPGA AWG module.
 *
 * @param ampl  Signal amplitude [V].
 * @param freq  Signal frequency [Hz].
 * @param type  Signal type/shape [Sine, Square, Triangle, Constant].
 * @param data  Returned synthesized AWG data vector.
 * @param awg   Returned AWG parameters.
 *
 */
void synthesize_signal(double ampl, double freq, signal_e type, double endfreq,
                       int32_t *data,
                       awg_param_t *awg) {

    uint32_t i;

    /* Various locally used constants - HW specific parameters */
    const int dcoffs = -155;
    const int trans0 = 30;
    const int trans1 = 300;
    const double tt2 = 0.249;

    /* This is where frequency is used... */
    awg->offsgain = (dcoffs << 16) + 0x1fff;
    awg->step = round(65536 * freq/c_awg_smpl_freq * n);
    awg->wrap = round(65536 * (n-1));

    int trans = freq / 1e6 * trans1; /* 300 samples at 1 MHz */
    uint32_t amp = ampl * 4000.0;    /* 1 V ==> 4000 DAC counts */
    if (amp > 8191) {
        /* Truncate to max value if needed */
        amp = 8191;
    }

    if (trans <= 10) {
        trans = trans0;
    }


    /* Fill data[] with appropriate buffer samples */
    for(i = 0; i < n; i++) {
        
        /* Sine */
        if (type == eSignalSine) {
            data[i] = round(amp * cos(2*M_PI*(double)i/(double)n));
        }
 
        /* Square */
        if (type == eSignalSquare) {
            data[i] = round(amp * cos(2*M_PI*(double)i/(double)n));
            if (data[i] > 0)
                data[i] = amp;
            else 
                data[i] = -amp;

            /* Soft linear transitions */
            double mm, qq, xx, xm;
            double x1, x2, y1, y2;    

            xx = i;       
            xm = n;
            mm = -2.0*(double)amp/(double)trans; 
            qq = (double)amp * (2 + xm/(2.0*(double)trans));
            
            x1 = xm * tt2;
            x2 = xm * tt2 + (double)trans;
            
            if ( (xx > x1) && (xx <= x2) ) {  
                
                y1 = (double)amp;
                y2 = -(double)amp;
                
                mm = (y2 - y1) / (x2 - x1);
                qq = y1 - mm * x1;

                data[i] = round(mm * xx + qq); 
            }
            
            x1 = xm * 0.75;
            x2 = xm * 0.75 + trans;
            
            if ( (xx > x1) && (xx <= x2)) {  
                    
                y1 = -(double)amp;
                y2 = (double)amp;
                
                mm = (y2 - y1) / (x2 - x1);
                qq = y1 - mm * x1;
                
                data[i] = round(mm * xx + qq); 
            }
        }
        
        /* Triangle */
        if (type == eSignalTriangle) {
            data[i] = round(-1.0*(double)amp*(acos(cos(2*M_PI*(double)i/(double)n))/M_PI*2-1));
        }

        /* Sweep */
        /* Loops from i = 0 to n = 16*1024. Generates a sine wave signal that
           changes in frequency as the buffer is filled. */
        double start = 2 * M_PI * freq;
        double end = 2 * M_PI * endfreq;
        if (type == eSignalSweep) {
            double sampFreq = c_awg_smpl_freq; // 125 MHz
            double t = i / sampFreq; // This particular sample
            double T = n / sampFreq; // Wave period = # samples / sample frequency
            /* Actual formula. Frequency changes from start to end. */
            data[i] = round(amp * (sin((start*T)/log(end/start) * ((exp(t*log(end/start)/T)-1)))));
        }
        
        /* Constant */
		if (type == eSignalConst) data[i] = amp;
        
        /* TODO: Remove, not necessary in C/C++. */
        if(data[i] < 0)
            data[i] += (1 << 14);
    }
}

/**
 * Write synthesized data[] to FPGA buffer.
 *
 * @param ch    Channel number [0, 1].
 * @param data  AWG data to write to FPGA.
 * @param awg   AWG paramters to write to FPGA.
 */
void write_data_fpga(uint32_t ch,
                     const int32_t *data,
                     const awg_param_t *awg) {

    uint32_t i;

    fpga_awg_init();

    if(ch == 0) {
        /* Channel A */
        g_awg_reg->state_machine_conf = 0x000041;
        g_awg_reg->cha_scale_off      = awg->offsgain;
        g_awg_reg->cha_count_wrap     = awg->wrap;
        g_awg_reg->cha_count_step     = awg->step;
        g_awg_reg->cha_start_off      = 0;

        for(i = 0; i < n; i++) {
            g_awg_cha_mem[i] = data[i];
        }
    } else {
        /* Channel B */
        g_awg_reg->state_machine_conf = 0x410000;
        g_awg_reg->chb_scale_off      = awg->offsgain;
        g_awg_reg->chb_count_wrap     = awg->wrap;
        g_awg_reg->chb_count_step     = awg->step;
        g_awg_reg->chb_start_off      = 0;

        for(i = 0; i < n; i++) {
            g_awg_chb_mem[i] = data[i];
        }
    }

    /* Enable both channels */
    /* TODO: Should this only happen for the specified channel?
     *       Otherwise, the not-to-be-affected channel is restarted as well
     *       causing unwanted disturbances on that channel.
     */
    g_awg_reg->state_machine_conf = 0x110011;

    fpga_awg_exit();
}

/**
 * acquire data from FPGA to memory (s)
 *
 * @param **s   points to a mmemory where data is saved
 * @param size  return data size
 */
int acquire_data(float **s ,
                uint32_t size) {
    int retries = 150000;
    int j, sig_num, sig_len;
    int ret_val;

    while(retries >= 0) {
        if((ret_val = rp_get_signals(&s, &sig_num, &sig_len)) >= 0) {
            /* Signals acquired in s[][]:
             * s[0][i] - TODO
             * s[1][i] - Channel ADC1 raw signal
             * s[2][i] - Channel ADC2 raw signal
             */
            for(j = 0; j < MIN(size, sig_len); j++) {
                //printf("%7d, %7d\n",(int)s[1][j], (int)s[2][j]);
            }
            break;
        }
        if(retries-- == 0) {
            fprintf(stderr, "Signal scquisition was not triggered!\n");
            break;
        }
        usleep(1000);
    }
    usleep(30000); // delay for pitaya to operate correctly
    return 1;
}

/**
 * Acquired data analysis function.
 * function returnes impedance Z in a complex form.
 *
 * @param s        points to a mmemory where data is read from
 * @param size     size o data s
 * @param DC_bias  parameter for electrolytic capacitor data manipulation
 * @param R_shunt  shunt resistor's value ( check the front end circuit in manual )
 * @param Z        returned impedance data, in complex form
 * @param w_out    angualr velocity
 * @param f        decimation selector
 */
int LCR_data_analysis(float **s ,
                        uint32_t size,
                        uint32_t DC_bias,
                        uint32_t R_shunt,
                        float complex *Z,
                        double w_out,
                        int f) {
    int i2, i3;
    float **U_acq = create_2D_table_size(SIGNALS_NUM, SIGNAL_LENGTH);
    /* Used for storing the Voltage and current on the load */
    float *U_dut = create_table_size( SIGNAL_LENGTH );
    float *I_dut = create_table_size( SIGNAL_LENGTH );
    /* Signals multiplied by the reference signal (sin) */
    float *U_dut_sampled_X = (float *) malloc( size * sizeof( float ) );
    float *U_dut_sampled_Y = (float *) malloc( size * sizeof( float ) );
    float *I_dut_sampled_X = (float *) malloc( size * sizeof( float ) );
    float *I_dut_sampled_Y = (float *) malloc( size * sizeof( float ) );
    /* Signals return by trapezoidal method in complex */
    float *X_component_lock_in_1 = (float *) malloc( size * sizeof( float ) );
    float *X_component_lock_in_2 = (float *) malloc( size * sizeof( float ) );
    float *Y_component_lock_in_1 = (float *) malloc( size * sizeof( float ) );
    float *Y_component_lock_in_2 = (float *) malloc( size * sizeof( float ) );
    /* Voltage, current and their phases calculated */
    float U_dut_amp;
    float Phase_U_dut_amp;
    float I_dut_amp;
    float Phase_I_dut_amp;
    float Phase_Z_rad;
    float Z_amp;
    //float Z_phase_deg_imag;  // may cuse errors because not complex
    float T; // Sampling time in seconds
    float *t = create_table_size(16384);

    T = ( g_dec[ f ] / 125e6 );
    //printf("T = %f;\n",T );

    for( i2 = 0; i2 < ( size - 1 ); i2++ ) {
        t[ i2 ] = i2;
    }

    /* Transform signals from  AD - 14 bit to voltage [ ( s / 2^14 ) * 2 ] */
    for ( i2 = 0; i2 < SIGNALS_NUM; i2++) { // only the 1 and 2 are used for i2
        for( i3 = 0; i3 < size; i3 ++ ) { 
            //division comes after multiplication, this way no accuracy is lost
            U_acq[i2][i3] = ( ( s[ i2 ][ i3 ] ) * (float)( 2 - DC_bias ) ) / (float)16384 ; 
        }
    }

    /* Voltage and current on the load can be calculated from gathered data */
    for (i2 = 0; i2 < size; i2++) { 
        U_dut[ i2 ] = (U_acq[ 1 ][ i2 ] - U_acq[ 2 ][ i2 ]); // potencial difference gives the voltage
        // Curent trough the load is the same as trough thr R_shunt. ohm's law is used to calculate the current
        I_dut[ i2 ] = (U_acq[ 2 ][ i2 ] / R_shunt); 
    }

    /* Acquired signals must be multiplied by the reference signals, used for lock in metod */
    float ang;
    for( i2 = 0; i2 < size; i2++) {
        ang = (i2 * T * w_out);
        //printf("ang(%d) = %f \n", (i2+1), ang);
        U_dut_sampled_X[ i2 ] = U_dut[ i2 ] * sin( ang );
        U_dut_sampled_Y[ i2 ] = U_dut[ i2 ] * sin( ang+ ( M_PI/2 ) );

        I_dut_sampled_X[ i2 ] = I_dut[ i2 ] * sin( ang );
        I_dut_sampled_Y[ i2 ] = I_dut[ i2 ] * sin( ang +( M_PI/2 ) );
    }

    /* Trapezoidal method for calculating the approximation of an integral */
    X_component_lock_in_1[ 1 ] = trapz( U_dut_sampled_X, (float)T, size );
    Y_component_lock_in_1[ 1 ] = trapz( U_dut_sampled_Y, (float)T, size );

    X_component_lock_in_2[ 1 ] = trapz( I_dut_sampled_X, (float)T, size );
    Y_component_lock_in_2[ 1 ] = trapz( I_dut_sampled_Y, (float)T, size );
    
    /* Calculating voltage amplitude and phase */
    U_dut_amp = (float)2 * (sqrtf( powf( X_component_lock_in_1[ 1 ] , (float)2 ) + powf( Y_component_lock_in_1[ 1 ] , (float)2 )));
    Phase_U_dut_amp = atan2f( Y_component_lock_in_1[ 1 ], X_component_lock_in_1[ 1 ] );

    /* Calculating current amplitude and phase */
    I_dut_amp = (float)2 * (sqrtf( powf( X_component_lock_in_2[ 1 ], (float)2 ) + powf( Y_component_lock_in_2[ 1 ] , (float)2 ) ) );
    Phase_I_dut_amp = atan2f( Y_component_lock_in_2[1], X_component_lock_in_2[1] );
    
    /* Asigning impedance  values (complex value) */
    Phase_Z_rad =  Phase_U_dut_amp - Phase_I_dut_amp;
    Z_amp = U_dut_amp / I_dut_amp; // forming resistance


    /* Phase has to be limited between 180 and -180 deg. */
    if (Phase_Z_rad <=  (-M_PI) )
    {
        Phase_Z_rad = Phase_Z_rad +(2*M_PI);
    }
    else if ( Phase_Z_rad >= M_PI )
    {
        Phase_Z_rad = Phase_Z_rad -(2*M_PI) ;
    }
    else 
    {
        Phase_Z_rad = Phase_Z_rad;
    } 
 
   
    *Z =  ( ( Z_amp ) * cosf( Phase_Z_rad ) )  +  ( ( Z_amp ) * sinf( Phase_Z_rad ) ) * I; // R + jX

    return 1;
}

/* user wait defined for user interaction */
int inquire_user_wait() {
    while(1) {
        int calibration_continue;
        printf("Please connect the wires correctly. Continue? [1 = yes|0 = skip ] :");
        if (fscanf(stdin, "%d", &calibration_continue) > 0) 
        {
            if(calibration_continue == 1)  {
                calibration_continue = 0;
                break;
            }
            else if(calibration_continue == 0)  {
                return -1;
            }
            else {} //ask again
            }
        else {
            printf("error when readnig from stdinput (scanf)\n");
            return -1;
        }
    }
    return 1;
}<|MERGE_RESOLUTION|>--- conflicted
+++ resolved
@@ -130,13 +130,8 @@
         "\tcalibration mode   0 - none, 1 - open and short, 2 - Zloadref.\n"
         "\tZloadref real      Zloadref real part.\n"
         "\tZloadref imag      Zloadref imaginary part.\n"
-<<<<<<< HEAD
-        "\tcount/steps        Measurement count when working on measurement sweep OR\n"
-        "                     steps made between frequency limits [1 - 1000].\n"
-=======
         "\tcount/steps        Measurement count when doing measurement sweep OR\n"
         "                           steps made between frequency limits [1 - 1000].\n"
->>>>>>> cd14df66
         "\tsweep mode         0 - measurement sweep, 1 - frequency sweep.\n"
         "\tstart freq         Lower frequency limit in Hz [0 - 62.5e6].\n"
         "\tstop freq          Upper frequency limit in Hz [0 - 62.5e6].\n"
