--- conflicted
+++ resolved
@@ -369,12 +369,6 @@
         // if delay is 0, then FPGA generates continuous signal
         delay = 1;
     }
-<<<<<<< HEAD
-    CHANNEL_ACTION(channel,
-            chA_burstPeriod = period,
-            chB_burstPeriod = period)
-    return generate_setBurstDelay(channel, (uint32_t) delay);
-=======
     CHECK_OUTPUT(chA_burstPeriod = period,
                  chB_burstPeriod = period)
     ECHECK(generate_setBurstDelay(channel, (uint32_t) delay));
@@ -386,7 +380,6 @@
         ECHECK(generate_setTriggerSource(channel, 1))
     }
     return RP_OK;
->>>>>>> ad1f1443
 }
 
 int gen_getBurstPeriod(rp_channel_t channel, uint32_t *period) {
