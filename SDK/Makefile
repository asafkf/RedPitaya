#
# $Id$
#
# RedPitaya SDK Makefile
#
# Produces:
#   1. SDK zip
#

#Using shell commands

#Versioning system
BUILD_NUMBER ?= 0
REVISION ?= devbuild
#VER:=$(shell cat info/info.json | grep version | sed -e 's/.*:\ *\"//' | sed -e 's/-.*//')

NAME = SDK
#Here I use the same var for librp and rp.h. It makes Makefile cleaner, but it gives less modulation when changing either of the two file location.
#We could make another var just for rp.h
RP_LIBRARY_DIR = ../api-mockup/

RP_SCPI_LIB_INCLUDE = ../scpi-server/3rdparty/libs/scpi-parser/libscpi/dist/
GREET_MSG = "\nINSTALLING REDPITAYA SDK ZIP...\n"

all: zip

include:
	@echo $(GREET_MSG)
	mkdir -p include
	cp $(RP_LIBRARY_DIR)/rpbase/src/rp.h ./include
	cp $(RP_LIBRARY_DIR)/rpApplications/src/rpApp.h ./include
	#Make librp, if we are making SDK without the main makefile
	$(MAKE) -C $(RP_LIBRARY_DIR)
	cp $(RP_LIBRARY_DIR)/lib/* ./include
	#Make scpi server, if we are making SDK without the main makefile
	$(MAKE) -C ../scpi-server clean all CROSS_COMPILE=arm-xilinx-linux-gnueabi-
	cp $(RP_SCPI_LIB_INCLUDE)/* ./include
	rm ./include/libscpi.a
	
zip: include
	chmod +x ./install.sh
	chmod +x ./run.sh
	#cp ../Examples/C/blink_diode.c ./pitaya_example/blink_diode
	#cp ../Examples/C/Makefile ./pitaya_example/blink_diode
	zip -r ../$(NAME)-$(VERSION)-$(BUILD_NUMBER)-$(REVISION).zip * -x "./Makefile" 

clean:
<<<<<<< HEAD
	rm -rf include
	rm -rf ../SDK*.zip
=======
	rm -rf ../SDK*.zip
	
	

>>>>>>> a2425096
<|MERGE_RESOLUTION|>--- conflicted
+++ resolved
@@ -45,12 +45,4 @@
 	zip -r ../$(NAME)-$(VERSION)-$(BUILD_NUMBER)-$(REVISION).zip * -x "./Makefile" 
 
 clean:
-<<<<<<< HEAD
-	rm -rf include
-	rm -rf ../SDK*.zip
-=======
-	rm -rf ../SDK*.zip
-	
-	
-
->>>>>>> a2425096
+	rm -rf ../SDK*.zip