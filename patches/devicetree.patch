--- system.dts.old	2015-07-23 23:14:55.434444209 +0200
+++ system.dts	2015-07-23 23:05:18.198460862 +0200
@@ -28,6 +28,22 @@
 		device_type = "memory";
 		reg = <0x0 0x20000000>;
 	};
+	reserved-memory {
+		#address-cells = <1>;
+		#size-cells = <1>;
+		ranges;
+		linux,cma {
+			compatible = "shared-dma-pool";
+			reusable;
+			size = <0x1000000>;
+			alignment = <0x2000>;
+			linux,cma-default;
+		};
+		rprx_reserverd: labuf@1c000000 {
+			/*compatible = "redpitaya,rprx-memory";*/
+			reg = <0x1c000000 0x2000000>;
+		};
+	};
 };
 &gem0 {
 	local-mac-address = [00 0a 35 00 00 00];
<<<<<<< HEAD
@@ -86,3 +102,151 @@
=======
@@ -86,3 +102,157 @@
>>>>>>> 820950ad
 	fclk-enable = <0xf>;
 	ps-clk-frequency = <33333333>;
 };
+
+&gem0 {
+	phy-handle = <&ethernet_0_mdio>;
+	ethernet_0_mdio: mdio@1 {
+		compatible = "lantiq,phy11g";
+		device_type = "ethernet-phy";
+		reg = <1>;
+	};
+};
+&i2c0 {
+	eep@50 {
+		compatible = "24c64";
+		reg = <0x50>;
+	};
+};
+&spi1 {
+	spidev@0 {
+		compatible = "spidev";
+		reg = <0>; //chipselect 0
+		spi-max-frequency = <50000000>;
+	};
+};
+&clkc {
+	fclk-enable = <0xf>;
+};
+&xadc_wiz_0 {
+	compatible = "xlnx,axi-xadc-1.00.a";
+	clocks = <&clkc 18>;
+	xlnx,channels {
+		#address-cells = <1>;
+		#size-cells = <0>;
+		channel@0 {
+			reg = <0>;
+		};
+		channel@1 {
+			reg = <1>;
+		};
+		channel@2 {
+			reg = <2>;
+		};
+		channel@9 {
+			reg = <9>;
+		};
+		channel@10 {
+			reg = <10>;
+		};
+	};
+};
+/ {
+	gpio-leds {
+		compatible = "gpio-leds";
+		led-8-yellow {
+			label = "led8";
+			gpios = <&gpio0 0 0>;
+			default-state = "off";
+			linux,default-trigger = "mmc0";
+		};
+		led-9-red {
+			label = "led9";
+			gpios = <&gpio0 7 0>;
+			default-state = "off";
+			linux,default-trigger = "heartbeat";
+		};
+	};
+};
+/ {
+	usb_phy0: phy0 {
+		compatible = "ulpi-phy";
+		#phy-cells = <0>;
+		reg = <0xe0002000 0x1000>;
+		view-port = <0x0170>;
+		drv-vbus;
+	};
+};
+&usb0 {
+	usb-phy = <&usb_phy0>;
+};
+/*/{
+   rprx_2: rprx@2 {
+       compatible ="redpitaya,rprx";
+       dmas = <&axi_dma_2 0
+           &axi_dma_2 1>;
+       dma-names = "axidma0", "axidma1";
+       memory-region = <&rprx_reserverd>;
+       };
+};*/
+/*/ {
+	dmatest_cyc_3: dmatest_cyc@3 {
+		compatible ="xlnx,axi-dma-test-cyc-1.00.a";
+		dmas = <&axi_dma_3 0
+			&axi_dma_3 1>;
+		dma-names = "axidma0", "axidma1";
+	};
+};*/
+/*/ {
+	id@40000000 {
+		compatible = "generic-uio";
+		reg = <0x40000000 0x10000>;
+	};
+	muxctl@40040000 {
+		compatible = "generic-uio";
+		reg = <0x40040000 0x10000>;
+	};
+	gpio@40080000 {
+		compatible = "generic-uio";
+		reg = <0x40080000 0x10000>;
+	};
+	led@400c0000 {
+		compatible = "generic-uio";
+		reg = <0x400c0000 0x10000>;
+	};
+	calib@40100000 {
+		compatible = "generic-uio";
+		reg = <0x40100000 0x10000>;
+	};
+	pdm@40140000 {
+		compatible = "generic-uio";
+		reg = <0x40140000 0x10000>;
+	};
+	pwm@40180000 {
+		compatible = "generic-uio";
+		reg = <0x40180000 0x10000>;
+	};
+	asg0@401c0000 {
+		compatible = "generic-uio";
+		reg = <0x401c0000 0x40000>;
+	};
+	asg1@40200000 {
+		compatible = "generic-uio";
+		reg = <0x40200000 0x40000>;
+	};
+	scope0@40240000 {
+		compatible = "generic-uio";
+		reg = <0x40240000 0x10000>;
+	};
+	scope1@40280000 {
+		compatible = "generic-uio";
+		reg = <0x40280000 0x10000>;
+	};
+	lg@402c0000 {
+		compatible = "generic-uio";
+		reg = <0x402c0000 0x40000>;
+	};
+	la@40300000 {
+		compatible = "generic-uio";
+		reg = <0x40300000 0x10000>;
+	};
<<<<<<< HEAD
+};*/
=======
+	labuf@40340000 {
+		compatible = "generic-uio";
+		reg = <0x40340000 0x10000>;
+	};
+};
>>>>>>> 820950ad
<|MERGE_RESOLUTION|>--- conflicted
+++ resolved
@@ -23,11 +23,7 @@
  };
  &gem0 {
  	local-mac-address = [00 0a 35 00 00 00];
-<<<<<<< HEAD
-@@ -86,3 +102,151 @@
-=======
-@@ -86,3 +102,157 @@
->>>>>>> 820950ad
+	@@ -86,3 +102,151 @@
  	fclk-enable = <0xf>;
  	ps-clk-frequency = <33333333>;
  };
@@ -178,12 +174,8 @@
 +		compatible = "generic-uio";
 +		reg = <0x40300000 0x10000>;
 +	};
-<<<<<<< HEAD
-+};*/
-=======
 +	labuf@40340000 {
 +		compatible = "generic-uio";
 +		reg = <0x40340000 0x10000>;
 +	};
-+};
->>>>>>> 820950ad
++};