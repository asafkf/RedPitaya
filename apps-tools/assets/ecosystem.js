//-------------------------------------------------
//-------------------------------------------------

(function(RedPitayaOS, $) {

    var reloaded = $.cookie("main_forced_reload");
    if (reloaded == undefined || reloaded == "false") {
        $.cookie("main_forced_reload", "true");
        window.location.reload(true);
    }
    var apps = [];
    var version = '';
    var revision = '';

    var getListOfApps = function() {
        $('#loader-desc').html('Getting the list of applications');
        $('body').removeClass('loaded');
        $.ajax({
            url: 'bazaar?apps=',
            cache: false,
            async: true
        }).done(function(result) {
            var url_arr = window.location.href.split("/");
            var url = url_arr[0] + '//' + url_arr[2] + '/';
            apps = [];
            $.each(result, function(key, value) {
                var obj = {};
                obj['id'] = key;
                obj['name'] = value['name'];
                obj['description'] = value['description'];
                obj['url'] = url + key + '/?type=run';
                obj['image'] = url + key + '/info/icon.png';

                $.ajax({
                    url: obj['image'],
                    cache: false,
                    async: true
                }).fail(function(msg) {
                    getListOfApps();
                });
                obj['licensable'] = false;

                obj['type'] = value['type'];
                apps.push(obj);
            });

            Desktop.setApplications(apps);
            setTimeout(function() {
				licVerify(undefined);
                $('body').addClass('loaded');
            }, 666);

        }).fail(function(msg) { getListOfApps(); });
    }

    var licVerify = function(success_url) {
        var post_uri = 'http://store.redpitaya.com/upload_id_file/';
        var req_uri = 'http://store.redpitaya.com/get_lic/?rp_mac=';
        $('#loader-desc').html('Preparing application to run');
        $('body').removeClass('loaded');
        $.ajax({
                method: "GET",
                url: "idfile.id"
            })
            .done(function(msg) {
                var obj = jQuery.parseJSON(msg);
                if (obj != undefined && obj != null && obj.mac_address != undefined && obj.mac_address != null)
                    req_uri = req_uri + obj.mac_address;
                if (obj != undefined && obj != null && obj.zynq_id != undefined && obj.zynq_id != null) {
                    req_uri = req_uri + "&rp_dna=" + obj.zynq_id;
                }
                $.ajax({
                        method: "POST",
                        url: post_uri,
                        data: 'id_file=' + encodeURIComponent(msg) + '&version=2'
                    }).done(function(msg) {
                        if (msg == "OK") {
                            $.ajax({
                                    method: "GET",
                                    url: req_uri
                                }).done(function(msg) {
                                    var res_msg = msg + "\r\n";
                                    $.ajax({
                                            method: "POST",
                                            dataType: 'json',
                                            data: {
                                                'lic.lic': res_msg
                                            },
                                            contentType: 'application/json; charset=utf-8',
                                            url: "/lic_upload",
                                        })
                                        .done(function(msg) {})
                                        .fail(function(msg) {
                                            setTimeout(function() { $('body').addClass('loaded'); }, 2000);
                                            if (success_url != undefined)
                                                window.location = success_url;
                                        });
                                })
                                .fail(function(msg) {
                                    console.log("LIC: ERR2");
                                    setTimeout(function() { $('body').addClass('loaded'); }, 2000);
                                    if (success_url != undefined)
                                        window.location = success_url;
                                });
                        } else {
                            console.log("LIC: ERR3");
                            setTimeout(function() { $('body').addClass('loaded'); }, 2000);
                            if (success_url != undefined)
                                window.location = success_url;
                        }
                    })
                    .fail(function(msg) {
                        console.log("LIC: ERR4");
                        setTimeout(function() { $('body').addClass('loaded'); }, 2000);
                        if (success_url != undefined)
                            window.location = success_url;
                    });
            })
            .fail(function(msg) {
                console.log("LIC: ERR4");
                setTimeout(function() { $('body').addClass('loaded'); }, 2000);
                if (success_url != undefined)
                    window.location = success_url;
            });
    }

    var checkUpdates = function(current) {
        $.ajax({
                url: '/update_list',
                type: 'GET',
            })
            .fail(function(msg) {
                var resp = msg.responseText;
                var arr = resp.split('\n');
                if (arr.length == 0 || arr.length <= 2 || arr.length % 2 != 0) {
                    return;
                }
                var ecosystems = [];
                var ver = current['version'].split("-");
                var cMajor = parseFloat(ver[0]) * 1;
                var cMinor = parseFloat(ver[1]) * 1;
                var showUpdatePopup = false;
                for (var i = 0; i < arr.length; i += 2) {
                    if (arr[i] != "" && arr[i].startsWith("ecosystem")) {
                        var ecosystem = arr[i].split('-');
                        var vMajor = parseFloat(ecosystem[1]) * 1;
                        var vMinor = parseFloat(ecosystem[2]) * 1;
                        if (vMajor >= cMajor) {
                            if (vMajor > cMajor)
                                showUpdatePopup = true;
                            else {
                                if (vMinor > cMinor)
                                    showUpdatePopup = true;
                            }
                        }
                    }
                }
                if (showUpdatePopup) {
                    var htmlText = "<p id='update_required_text'><br/>New OS update is available. <br/> <a style='color:red' href='http://wiki.redpitaya.com/index.php?title=More_about_Red_Pitaya_OS_releases'>More about this update</a> &nbsp;&nbsp;&nbsp; <a style='color:red' href='/updater/'>Update now!</a>.</p>";

                    PopupStack.add(htmlText);
                }
            })
    }

    RedPitayaOS.getVersion = function() {
    	return version;
    }


    RedPitayaOS.getRevision = function() {
    	return revision;
    }

    var printRpVersion = function(msg) {
        var info = msg;
        version = info['version'];
        revision = info['revision'];
        $('#footer').html("<a style='color: #666;' href='/updater/'>" + 'Red Pitaya OS ' + info['version'] + "</a>");
        checkUpdates(info);
    }

    $(document).ready(function($) {
        getListOfApps();
        $.ajax({
                method: "GET",
                url: '/get_info'
            })
            .done(printRpVersion)
            .fail(printRpVersion);

        $('#ignore_link').click(function(event) {
            var elem = $(this)
            if (elem.attr('href') != undefined && elem.attr('href') != '#')
                window.location.replace(elem.attr('href'));
            else
                $('#ic_missing').modal('hide');
        });

    });

<<<<<<< HEAD
})(window.RedPitayaOS = window.RedPitayaOS || {}, jQuery);
=======
    $(window).resize(function($) {
        refillList();
        placeElements();
    });

    var default_apps = [
        // { id: "visualprogramming", name: "Visual Programming", description: "Perfect tool for newcomers to have fun while learning and putting their ideas into practice", url: "http://account.redpitaya.com/try-visual-programming.php", image: "images/img_visualprog.png", check_online: true, licensable: false, callback: undefined, type: 'run' },
        { id: "github", name: "Sources", description: "Access to open source code and programming instructions", url: "https://github.com/redpitaya", image: "../assets/images/github.png", check_online: false, licensable: false, callback: undefined, type: 'run' },
        { id: "appstore", name: "Red Pitaya Store", description: "Access to Red Pitaya official store", url: "http://store.redpitaya.com/", image: "../assets/images/shop.png", check_online: false, licensable: false, callback: undefined, type: 'run' },
        { id: "marketplace", name: "Application marketplace", description: "Access to open source and contributed applications", url: "http://bazaar.redpitaya.com/", image: "images/download_icon.png", check_online: true, licensable: false, callback: undefined, type: 'run' },
        { id: "feedback", name: "Feedback", description: "Tell us what you like or dislike and what you would like to see improved", url: "", image: "../assets/images/feedback.png", check_online: true, licensable: false, callback: showFeedBack, type: 'run' },
        { id: "instructions", name: "Instructions", description: "Quick start instructions, user manuals, specifications, examples & more.", url: "http://wiki.redpitaya.com/", image: "../assets/images/instr.png", check_online: false, licensable: false, callback: undefined, type: 'run' },
        { id: "tutorials", name: "Tutorials", description: "RedPitaya tutorials.", url: "http://wiki.redpitaya.com/index.php?title=Tutorials_overview", image: "../assets/images/tutors.png", check_online: false, licensable: false, callback: undefined, type: 'run' },
        { id: "wifi", name: "Network manager", description: "Simple way to establish wireless connection with the Red Pitaya", url: "/network_manager/", image: "../network_manager/info/icon.png", check_online: false, licensable: false, callback: undefined, type: 'run' },
        { id: "scpi", name: "SCPI server", description: "Remote access to all Red Pitaya inputs/outputs from MATLAB/LabVIEW/Scilab/Python", url: "/scpi_manager/", image: "../scpi_manager/info/icon.png", check_online: false, licensable: false, callback: undefined, type: 'run' },
        { id: "visualprogramming", name: "Visual Programing", description: "Perfect tool for newcomers to have fun while learning and putting their ideas into practice", url: "/wyliodrin_manager/", image: "../wyliodrin_manager/info/icon.png", check_online: false, licensable: false, callback: undefined, type: 'run' },
        { id: "updater", name: "Updater", description: "Red Pitaya ecosystem updater", url: "/updater/", image: "../assets/images/updater.png", check_online: false, licensable: false, callback: undefined, type: 'run' },
    ];

	licVerify(undefined)
})(jQuery);
>>>>>>> 359e3663
<|MERGE_RESOLUTION|>--- conflicted
+++ resolved
@@ -199,9 +199,7 @@
 
     });
 
-<<<<<<< HEAD
 })(window.RedPitayaOS = window.RedPitayaOS || {}, jQuery);
-=======
     $(window).resize(function($) {
         refillList();
         placeElements();
@@ -222,5 +220,4 @@
     ];
 
 	licVerify(undefined)
-})(jQuery);
->>>>>>> 359e3663
+})(jQuery);