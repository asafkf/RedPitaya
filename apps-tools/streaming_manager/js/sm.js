/*
 * Red Pitaya Bode analyzer client
 *
 * Author: Dakus <info@eskala.eu>
 *
 * (c) Red Pitaya  http://www.redpitaya.com
 *
 */
/*
 * Red Pitaya Bode analyzer client
 *
 * Author: Dakus <info@eskala.eu>
 *
 * (c) Red Pitaya  http://www.redpitaya.com
 *
 */


(function() {
    var originalAddClassMethod = jQuery.fn.addClass;
    var originalRemoveClassMethod = jQuery.fn.removeClass;
    $.fn.addClass = function(clss) {
        var result = originalAddClassMethod.apply(this, arguments);
        $(this).trigger('activeChanged', 'add');
        return result;
    };
    $.fn.removeClass = function(clss) {
        var result = originalRemoveClassMethod.apply(this, arguments);
        $(this).trigger('activeChanged', 'remove');
        return result;
    }
})();


(function(SM, $, undefined) {

    // Params cache
    SM.params = {
        orig: {},
        local: {}
    };
    SM.ss_status_last = -1;
    SM.ss_rate = -1;
    SM.ss_max_rate = -1;
    SM.ss_max_rate_devider = -1;
    SM.param_callbacks = {};
    SM.parameterStack = [];
    SM.signalStack = [];
    // Parameters cache
    SM.parametersCache = {};

    // App configuration
    SM.config = {};
    SM.config.app_id = 'streaming_manager';
    SM.config.server_ip = ''; // Leave empty on production, it is used for testing only

    SM.config.start_app_url = window.location.origin + '/bazaar?start=' + SM.config.app_id;
    SM.config.stop_app_url = window.location.origin + '/bazaar?stop=' + SM.config.app_id;
    SM.config.socket_url = 'ws://' + window.location.host + '/wss';

    SM.rp_model = "";

    // App state
    SM.state = {
        socket_opened: false,
        processing: false,
        editing: false,
        trig_dragging: false,
        cursor_dragging: false,
        mouseover: false,
        resized: false,
        graph_grid_height: null,
        graph_grid_width: null,
        demo_label_visible: false,
        cursor_dragging: false
    };


    SM.startApp = function() {
        $.get(
                SM.config.start_app_url
            )
            .done(function(dresult) {
                if (dresult.status == 'OK') {
                    try {
                        SM.connectWebSocket();
                        console.log("Load manager");
                    } catch (e) {
                        SM.startApp();
                    }
                } else if (dresult.status == 'ERROR') {
                    console.log(dresult.reason ? dresult.reason : 'Could not start the application (ERR1)');
                    SM.startApp();
                } else {
                    console.log('Could not start the application (ERR2)');
                    SM.startApp();
                }
            })
            .fail(function() {
                console.log('Could not start the application (ERR3)');
                SM.startApp();
            });
    };




    //Show license dialog
    var showLicenseDialog = function() {
        if (SM.state.demo_label_visible)
            $('#get_lic').modal('show');
    }


    //Write email
    SM.formEmail = function() {
        //var file = new FileReader();
        var mail = "support@redpitaya.com";
        var subject = "Crash report Red Pitaya OS";
        var body = "%0D%0A%0D%0A------------------------------------%0D%0A" + "DEBUG INFO, DO NOT EDIT!%0D%0A" + "------------------------------------%0D%0A%0D%0A";
        body += "Parameters:" + "%0D%0A" + JSON.stringify({ parameters: SM.parametersCache }) + "%0D%0A";
        body += "Browser:" + "%0D%0A" + JSON.stringify({ parameters: $.browser }) + "%0D%0A";

        var url = 'info/info.json';
        $.ajax({
            method: "GET",
            url: url
        }).done(function(msg) {
            body += " info.json: " + "%0D%0A" + msg.responseText;
        }).fail(function(msg) {
            var info_json = msg.responseText
            var ver = '';
            try {
                var obj = JSON.parse(msg.responseText);
                ver = " " + obj['version'];
            } catch (e) {};

            body += " info.json: " + "%0D%0A" + msg.responseText;
            document.location.href = "mailto:" + mail + "?subject=" + subject + ver + "&body=" + body;
        });
    }


    // Creates a WebSocket connection with the web server
    SM.connectWebSocket = function() {

        if (window.WebSocket) {
            SM.ws = new WebSocket(SM.config.socket_url);
            SM.ws.binaryType = "arraybuffer";
        } else if (window.MozWebSocket) {
            SM.ws = new MozWebSocket(SM.config.socket_url);
            SM.ws.binaryType = "arraybuffer";
        } else {
            console.log('Browser does not support WebSocket');
        }

        // Define WebSocket event listeners
        if (SM.ws) {
            SM.ws.onopen = function() {
                console.log('Socket opened');
                SM.GetIP();
                var element = document.getElementById("loader-wrapper");
                element.parentNode.removeChild(element);
                $('#main').removeAttr("style");
                SM.state.socket_opened = true;
                SM.sendParameters();
                SM.unexpectedClose = true;

            };

            SM.ws.onclose = function() {
                SM.state.socket_opened = false;
                console.log('Socket closed');
                if (SM.unexpectedClose == true)
                    $('#feedback_error').modal('show');
            };

            SM.ws.onerror = function(ev) {
                if (!SM.state.socket_opened)
                    SM.startApp();
                console.log('Websocket error: ', ev);
            };

            SM.ws.onmessage = function(ev) {
                try {
                    var data = new Uint8Array(ev.data);
                    //   BA.compressed_data += data.length;
                    var inflate = pako.inflate(data);
                    var text = String.fromCharCode.apply(null, new Uint8Array(inflate));

                    // BA.decompressed_data += text.length;
                    var receive = JSON.parse(text);

                    //Recieving parameters
                    if (receive.parameters) {
                        SM.parameterStack.push(receive.parameters);
                        if (SM.ss_rate == -1 && SM.params.orig["SS_ACD_MAX"] != null) {
                            $("#SS_RATE").val(SM.params.orig["SS_ACD_MAX"].value);
                            rateFocusOut();
                        }
                        parametersHandler();
                    }

                } catch (e) {
                    //BA.state.processing = false;
                    console.log(e);
                } finally {
                    //BA.state.processing = false;
                }
            };
        }
    };

    // For Firefox
    function fireEvent(obj, evt) {
        var fireOnThis = obj;
        if (document.createEvent) {
            var evObj = document.createEvent('MouseEvents');
            evObj.initEvent(evt, true, false);
            fireOnThis.dispatchEvent(evObj);

        } else if (document.createEventObject) {
            var evObj = document.createEventObject();
            fireOnThis.fireEvent('on' + evt, evObj);
        }
    }


    // Sends to server parameters
    SM.sendParameters = function() {
        if (!SM.state.socket_opened) {
            console.log('ERROR: Cannot save changes, socket not opened');
            return false;
        }

        SM.parametersCache["in_command"] = { value: "send_all_params" };
        SM.ws.send(JSON.stringify({ parameters: SM.parametersCache }));
        SM.parametersCache = {};
        return true;
    };

    SM.DeleteFiles = function() {
        $.ajax({
                url: '/stream_manager_delete_files',
                type: 'GET',
                timeout: 3000

            })
            .fail(function(msg) {
                if (msg.responseText) {} else {}
            })
            .done(function(msg) {
                if (msg.responseText) {
                    $('#info_dialog_label').text("All files removed: " + msg);
                    $('#info_dialog').modal('show');
                } else {
                    $('#info_dialog_label').text("All files removed");
                    $('#info_dialog').modal('show');
                }

            })
    }


    SM.change_status = function(new_params) {
        ss_status = new_params['SS_STATUS'].value;
        if (SM.ss_status_last != ss_status) {
            if (ss_status == 2) {
                $('#svg-is-runnung').hide();
                $('#info_dialog_label').text("Out of free disk space");
                $('#info_dialog').modal('show');
                SM.parametersCache["SS_STATUS"] = { value: 0 };
                SM.sendParameters();
            }

            if (ss_status == 3) {
                $('#svg-is-runnung').hide();
                $('#info_dialog_label').text("Data recording completed");
                $('#info_dialog').modal('show');
                SM.parametersCache["SS_STATUS"] = { value: 0 };
                SM.sendParameters();
            }

            if (ss_status == 1) {
                $('#svg-is-runnung').show();
            }

            if (ss_status == 0) {
                $('#svg-is-runnung').hide();
            }
        }
        SM.ss_status_last = ss_status;

    }

    //Handlers
    var signalsHandler = function() {
        if (SM.signalStack.length > 0) {

            SM.signalStack.splice(0, 1);
        }
        if (SM.signalStack.length > 2)
            SM.signalStack.length = [];
    }

    SM.processParameters = function(new_params) {
        var old_params = $.extend(true, {}, SM.params.orig);
        var send_all_params = Object.keys(new_params).indexOf('send_all_params') != -1;
        SM.updateMaxLimits(new_params['RP_MODEL_STR']);

        for (var param_name in new_params) {

            SM.params.orig[param_name] = new_params[param_name];
            var field = $('#' + param_name);

            if (SM.param_callbacks[param_name] !== undefined)
                SM.param_callbacks[param_name](new_params);

            // Do not change fields from dialogs when user is editing something
            if ((old_params[param_name] === undefined || old_params[param_name].value !== new_params[param_name].value)) {
                if (field.is('select') || field.is('input:text')) {
                    if (param_name == "SS_RATE"){
                        SM.ss_rate = new_params[param_name].value;
                        rateFocusOutValue();
                    }else{
                        field.val(new_params[param_name].value)
                    }                 
                } else if (field.is('button')) {
                    field[new_params[param_name].value === true ? 'addClass' : 'removeClass']('active');
                } else if (field.is('input:radio')) {
                    if (param_name == "SS_USE_FILE"){
                        $("#SS_USE_NET").prop('checked',!new_params[param_name].value)
                        $("#SS_USE_FILE").prop('checked',new_params[param_name].value)
                        if (new_params[param_name].value){
                            $(".network").hide();
                            $(".file").show();
                        }else{
                            $(".network").show();
                            $(".file").hide();
                        }
                    }else{
                        var radios = $('input[name="' + param_name + '"]');
                        radios.closest('.btn-group').children('.btn.active').removeClass('active');
                        radios.eq([+new_params[param_name].value]).prop('checked', true).parent().addClass('active');
                    }
                } else if (field.is('span')) {
                    field.html(new_params[param_name].value);
                }
            }
        }

    };

    SM.calcRateHz = function(val) {
        if (val <= 1)
            val = 1;
        if (val > SM.ss_max_rate)
            val = SM.ss_max_rate;
        SM.ss_rate = Math.round(SM.ss_full_rate / val);
<<<<<<< HEAD
=======
        if (SM.ss_rate >= 65536){
            SM.ss_rate = 65536;
        }
        if (SM.ss_rate == 3){
            SM.ss_rate = 4;
        }
        if (SM.ss_rate >= 5 && SM.ss_rate <= 7){
            SM.ss_rate = 8;
        }
        if (SM.ss_rate >= 9 && SM.ss_rate <= 15){
            SM.ss_rate = 16;
        }
>>>>>>> 805bfd72
        return SM.ss_rate;
    }

    SM.calcRateDecToHz = function() {
        return Math.round(SM.ss_full_rate / SM.ss_rate);
    }

    var parametersHandler = function() {
        if (SM.parameterStack.length > 0) {
            SM.processParameters(SM.parameterStack[0]);
            SM.parameterStack.splice(0, 1);
        }
    }

    SM.GetIP = function() {

        var getFirstAddress = function(obj) {
            var address = null;

            for (var i = 0; i < obj.length; ++i) {
                address = obj[i].split(" ")[1].split("/")[0];

                // Link-local address checking.
                // Do not use it if it is not the only one.
                if (!address.startsWith("169.254.")) {
                    // Return the first address.
                    break;
                }
            }

            return address;
        }

        var parseAddress = function(text) {
            var res = text.split(";");
            var addressRegexp = /inet\s+\b(?:(?:25[0-5]|2[0-4][0-9]|[01]?[0-9][0-9]?)\.){3}(?:25[0-5]|2[0-4][0-9]|[01]?[0-9][0-9]?)\/\b/g;
            var ethIP = res[0].match(addressRegexp);
            var wlanIP = res[1].match(addressRegexp);
            var ip = null;

            if (ethIP != null) {
                ip = getFirstAddress(ethIP);
            } else if (wlanIP != null) {
                ip = getFirstAddress(wlanIP);
            }

            if (ip === null) {
                ip = "None";
            }

            return ip;
        }

        $.ajax({
            url: '/get_streaming_ip',
            type: 'GET',
        }).fail(function(msg) {
            $('#SS_IP_ADDR').val(parseAddress(msg.responseText));
            ipAddressChange();
        }).done(function(msg) {
            $('#SS_IP_ADDR').val(parseAddress(msg.responseText));
            ipAddressChange();
        });
    }

    //Set handlers timers
    //    setInterval(signalsHandler, 40);
    //    setInterval(parametersHandler, 50);

    SM.param_callbacks["SS_STATUS"] = SM.change_status;


}(window.SM = window.SM || {}, jQuery));




// Page onload event handler
$(function() {

    var reloaded = $.cookie("SM_forced_reload");
    if (reloaded == undefined || reloaded == "false") {
        $.cookie("SM_forced_reload", "true");
        window.location.reload(true);
    }



    //Run button
    $('#SM_RUN').on('click', function(ev) {
        SM.parametersCache["SS_START"] = { value: true };
        SM.sendParameters();
        SM.ss_status_last = 0;
    });

    //Stop button
    $('#SM_STOP').on('click', function(ev) {
        ev.preventDefault();
        SM.parametersCache["SS_START"] = { value: false };
        SM.sendParameters();
    });




    // Bind to the window resize event to redraw the graph; trigger that event to do the first drawing
    $(window).resize(function() {
        if (SM.ws) {
            SM.sendParameters();
        }
    }).resize();




    // Stop the application when page is unloaded
    $(window).on('beforeunload', function() {
        SM.ws.onclose = function() {}; // disable onclose handler first
        SM.ws.close();
        $.get(
            SM.config.stop_app_url
        )
    });




    //Crash buttons
    $('#send_report_btn').on('click', function() { SM.formEmail() });
    $('#restart_app_btn').on('click', function() { location.reload() });

    $('#CLEAR_FILES').click(SM.DeleteFiles);


    // Everything prepared, start application
    SM.startApp();

});<|MERGE_RESOLUTION|>--- conflicted
+++ resolved
@@ -290,7 +290,14 @@
             }
         }
         SM.ss_status_last = ss_status;
-
+    }
+
+    SM.change_adc_data_pass = function(new_params) {
+        if (new_params['SS_ADC_DATA_PASS'].value == 1) {
+            $('#svg-is-data-pass').show();
+        }else{
+            $('#svg-is-data-pass').hide();
+        }
     }
 
     //Handlers
@@ -357,8 +364,6 @@
         if (val > SM.ss_max_rate)
             val = SM.ss_max_rate;
         SM.ss_rate = Math.round(SM.ss_full_rate / val);
-<<<<<<< HEAD
-=======
         if (SM.ss_rate >= 65536){
             SM.ss_rate = 65536;
         }
@@ -371,7 +376,6 @@
         if (SM.ss_rate >= 9 && SM.ss_rate <= 15){
             SM.ss_rate = 16;
         }
->>>>>>> 805bfd72
         return SM.ss_rate;
     }
 
@@ -442,6 +446,7 @@
     //    setInterval(parametersHandler, 50);
 
     SM.param_callbacks["SS_STATUS"] = SM.change_status;
+    SM.param_callbacks["SS_ADC_DATA_PASS"] = SM.change_adc_data_pass;
 
 
 }(window.SM = window.SM || {}, jQuery));
