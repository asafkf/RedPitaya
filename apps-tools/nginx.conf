
user  root;
worker_processes  1;

env PATH;
env PATH_REDPITAYA;

error_log  /var/log/redpitaya_nginx/error.log;
error_log  /var/log/redpitaya_nginx/debug.log warn;
#error_log  /var/log/redpitaya_nginx/debug.log info;

pid        /var/run/redpitaya_nginx.pid;

daemon on;

events {
    worker_connections  1024;
}

# worker_rlimit_core 500M;

http {
    include       mime.types;
    default_type  application/octet-stream;

    init_by_lua 'cjson = require "cjson"';
    lua_shared_dict rp_params 10m;

    access_log /dev/null;

    map $http_upgrade $connection_upgrade {
        default upgrade;
        '' close;
    }

    # TODO, it might make sense to configure wersockets to use
    # a simple UNIX socket instead of an IP socket,
    # there should be less overhead
    upstream websocket {
        server 127.0.0.1:9002;
    }

    proxy_temp_path /tmp/proxy 1 2;

    server {
        listen 80;
<<<<<<< HEAD
        listen [::]:80;
=======
>>>>>>> 8ced4f73
        expires off;

        keepalive_timeout 0;

        access_log /dev/null;

        #gzip on;
        #gzip_http_version 1.0;
        #gzip_vary on;
        #gzip_comp_level 6;
        #gzip_proxied any;
        #gzip_types application/json;
        #gzip_buffers 16 8k;
        #gzip_buffers 128 4k;
        #gzip_disable "MSIE [1-6]\.(?!.*SV1)";

        root /opt/redpitaya/www/apps;

        include ../apps/*/nginx.conf;

        location ~ ^/tmp {
            root /;
        }

        location ~ ^/log {
            root /var/;
        }

        location ~ \.css {
            add_header 'Access-Control-Allow-Origin' '*';
            add_header 'Access-Control-Allow-Credentials' 'true';
            add_header 'Access-Control-Allow-Methods' 'GET, POST, OPTIONS';
            add_header 'Access-Control-Allow-Headers' 'DNT,X-Mx-ReqToken,Keep-Alive,User-Agent,X-Requested-With,If-Modified-Since,Cache-Control,Content-Type';

            default_type text/css;
            add_header  Content-Type    text/css;
        }

        location ~ \.js {
            add_header 'Access-Control-Allow-Origin' '*';
            add_header 'Access-Control-Allow-Credentials' 'true';
            add_header 'Access-Control-Allow-Methods' 'GET, POST, OPTIONS';
            add_header 'Access-Control-Allow-Headers' 'DNT,X-Mx-ReqToken,Keep-Alive,User-Agent,X-Requested-With,If-Modified-Since,Cache-Control,Content-Type';

            default_type application/x-javascript;
            add_header  Content-Type    application/x-javascript;
        }

        client_body_buffer_size 1M;
        client_body_temp_path /tmp;
        rp_bazaar_dir     /opt/redpitaya/www/apps;
        rp_bazaar_server  http://bazaar.redpitaya.com;
        rp_tmp_dir        /tmp;

        location /bazaar {
            add_header 'Access-Control-Allow-Origin' '*';
            add_header 'Access-Control-Allow-Credentials' 'true';
            add_header 'Access-Control-Allow-Methods' 'GET, POST, OPTIONS';
            add_header 'Access-Control-Allow-Headers' 'DNT,X-Mx-ReqToken,Keep-Alive,User-Agent,X-Requested-With,If-Modified-Since,Cache-Control,Content-Type';

                 rp_module_cmd;
        }

        location /wss {
            proxy_pass http://websocket;
            proxy_http_version 1.1;
            proxy_set_header Upgrade $http_upgrade;
            proxy_set_header Connection $connection_upgrade;
        }

        location /check_inet {
            add_header 'Access-Control-Allow-Origin' '*';
            add_header 'Access-Control-Allow-Credentials' 'true';
            add_header 'Access-Control-Allow-Methods' 'GET, POST, OPTIONS';
            add_header 'Access-Control-Allow-Headers' 'DNT,X-Mx-ReqToken,Keep-Alive,User-Agent,X-Requested-With,If-Modified-Since,Cache-Control,Content-Type';

            default_type application/json;

            content_by_lua_file /opt/redpitaya/www/conf/lua/online.lua;
        }

        location /data {
            add_header 'Access-Control-Allow-Origin' '*';
            add_header 'Access-Control-Allow-Credentials' 'true';
            add_header 'Access-Control-Allow-Methods' 'GET, POST, OPTIONS';
            add_header 'Access-Control-Allow-Headers' 'DNT,X-Mx-ReqToken,Keep-Alive,User-Agent,X-Requested-With,If-Modified-Since,Cache-Control,Content-Type';

                 rp_module_cmd;
        }

        location /upload_gen_ch1 {
             add_header 'Access-Control-Allow-Origin' '*';
             add_header 'Access-Control-Allow-Credentials' 'true';
             add_header 'Access-Control-Allow-Methods' 'GET, POST, OPTIONS';
             add_header 'Access-Control-Allow-Headers' 'DNT,X-Mx-ReqToken,Keep-Alive,User-Agent,X-Requested-With,If-Modified-Since,Cache-Control,Content-Type';
             add_header 'Content-type' 'text/plain; charset=utf-8';

             content_by_lua '
                if ngx.req.get_method() == "POST" then
                   local file = io.open("/tmp/gen_ch1.csv", "w");
                   ngx.req.read_body();
                   io.output(file):write(ngx.var.request_body);
                   io.flush(file);
                   io.close(file);
                   os.execute("sed -i \'1,4d;$d\' /tmp/gen_ch1.csv");
                   ngx.say("OK");
                else
                   ngx.say("ERROR: Unsupported request method");
                end
             ';
        }

        location /upload_gen_ch2 {
             add_header 'Access-Control-Allow-Origin' '*';
             add_header 'Access-Control-Allow-Credentials' 'true';
             add_header 'Access-Control-Allow-Methods' 'GET, POST, OPTIONS';
             add_header 'Access-Control-Allow-Headers' 'DNT,X-Mx-ReqToken,Keep-Alive,User-Agent,X-Requested-With,If-Modified-Since,Cache-Control,Content-Type';
             add_header 'Content-type' 'text/plain; charset=utf-8';

             content_by_lua '
                if ngx.req.get_method() == "POST" then
                   local file = io.open("/tmp/gen_ch2.csv", "w");
                   ngx.req.read_body();
                   io.output(file):write(ngx.var.request_body);
                   io.flush(file);
                   io.close(file);
                   os.execute("sed -i \'1,4d;$d\' /tmp/gen_ch2.csv");
                   ngx.say("OK");
                else
                   ngx.say("ERROR: Unsupported request method");
                end
             ';
        }

        location /reboot {
            content_by_lua '
                os.execute("reboot");
                ngx.say("OK")
            ';
        }

        location /lic_upload {
            content_by_lua '
                local hex_to_char = function(x)
                    return string.char(tonumber(x, 16))
                end

                local unescape = function(url)
                    return url:gsub("%%(%x%x)", hex_to_char):gsub("%+", " ")
                end

                if ngx.req.get_method() == "POST" then
                    ngx.req.read_body();


                    local fname = unescape(ngx.var.request_body):find("lic.lic");
                    local start = unescape(ngx.var.request_body):find("{");
                    local stop  = unescape(ngx.var.request_body):find("]\\n}\\r\\n");

                    if fname ~= nil and start ~= nil and stop ~= nil then

                        local file = io.open("/tmp/lic.lic", "w");
                        io.output(file):write(unescape(ngx.var.request_body):sub(start,stop + 2));
                        io.flush(file);
                        io.close(file);

                        local zfile = io.open("/tmp/zlog.txt", "w");

                        io.output(zfile):write(unescape(ngx.var.request_body):sub(start,stop + 2));
                        io.flush(zfile);
                        io.close(zfile);

                        os.execute("bazaar lic 0");

                        ngx.header["Access-Control-Allow-Origin"]= "*";
                        ngx.header["Access-Control-Allow-Credentials"]= "true";
                        ngx.header["Access-Control-Allow-Methods"]= "GET, POST, OPTIONS";
                        ngx.header["Access-Control-Allow-Headers"]= "DNT,X-Mx-ReqToken,Keep-Alive,User-Agent,X-Requested-With,If-Modified-Since,Cache-Control,Content-Type";
                        ngx.header["Content-type"]= "text/html; charset=utf-8";
                        ngx.say("OK")
                   else
                        ngx.header["Access-Control-Allow-Origin"]= "*";
                        ngx.header["Access-Control-Allow-Credentials"]= "true";
                        ngx.header["Access-Control-Allow-Methods"]= "GET, POST, OPTIONS";
                        ngx.header["Access-Control-Allow-Headers"]= "DNT,X-Mx-ReqToken,Keep-Alive,User-Agent,X-Requested-With,If-Modified-Since,Cache-Control,Content-Type";
                        ngx.header["Content-type"]= "text/html; charset=utf-8";
                        ngx.say("Fail_1")
                    end;
                else
                    ngx.say("Fail_2")
                end
            ';
        }

        location /check_jq {
        }

    }
}<|MERGE_RESOLUTION|>--- conflicted
+++ resolved
@@ -44,10 +44,7 @@
 
     server {
         listen 80;
-<<<<<<< HEAD
         listen [::]:80;
-=======
->>>>>>> 8ced4f73
         expires off;
 
         keepalive_timeout 0;
