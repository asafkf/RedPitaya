# check if download cache directory is available
DL ?= dl

INSTALL_DIR ?= build

################################################################################
#
################################################################################

# directories
NGINX_DIR       = Bazaar/nginx
IDGEN_DIR       = Bazaar/tools/idgen
OS_TOOLS_DIR    = OS/tools
<<<<<<< HEAD
=======
ECOSYSTEM_DIR   = Applications/ecosystem
LIBRP_DIR       = api/rpbase
LIBRPLCR_DIR	= api/rpApplications/lcr_meter
LIBRPAPP_DIR    = api/rpApplications
LIBRP2_DIR      = api2
>>>>>>> f98287ce

# targets
NGINX           = $(INSTALL_DIR)/sbin/nginx
IDGEN           = $(INSTALL_DIR)/sbin/idgen
DISCOVERY       = $(INSTALL_DIR)/sbin/discovery.sh

define GREET_MSG
##############################################################################
# Red Pitaya GNU/Linux Ecosystem
# Version: $(VER)
# Branch: $(GIT_BRANCH_LOCAL)
# Build: $(BUILD_NUMBER)
# Commit: $(GIT_COMMIT)
##############################################################################
endef
export GREET_MSG

all: api libredpitaya nginx scpi examples rp_communication $(DISCOVERY) apps-tools apps-pro apps-free hostapd

$(INSTALL_DIR):
	mkdir -p $@

################################################################################
# TODO hostapd should be deprecated if kernel 4.4 is used
################################################################################

.PHONY: hostapd

hostapd:
	$(MAKE) -C OS/buildroot/hostapd install INSTALL_DIR=$(INSTALL_DIR)/sbin

################################################################################
# API libraries
################################################################################

<<<<<<< HEAD
LIBRP_DIR       = api/rpbase
LIBRPLCR_DIR	= Applications/api/rpApplications/lcr_meter
LIBRPAPP_DIR    = Applications/api/rpApplications

.PHONY: api librp libredpitaya
.PHONY: librpapp liblcr_meter
=======
.PHONY: api2 api librp librpapp libredpitaya liblcr_meter
>>>>>>> f98287ce

libredpitaya:
	$(MAKE) -C shared
	$(MAKE) -C shared install INSTALL_DIR=$(abspath $(INSTALL_DIR))

librp:
	$(MAKE) -C $(LIBRP_DIR)
	$(MAKE) -C $(LIBRP_DIR) install INSTALL_DIR=$(abspath $(INSTALL_DIR))

librp2:
	$(MAKE) -C $(LIBRP2_DIR)
	$(MAKE) -C $(LIBRP2_DIR) install INSTALL_DIR=$(abspath $(INSTALL_DIR))


ifdef ENABLE_LICENSING

api: librp librpapp liblcr_meter

librpapp:
	$(MAKE) -C $(LIBRPAPP_DIR)
	$(MAKE) -C $(LIBRPAPP_DIR) install INSTALL_DIR=$(abspath $(INSTALL_DIR))

liblcr_meter:
	$(MAKE) -C $(LIBRPLCR_DIR)
	$(MAKE) -C $(LIBRPLCR_DIR) install INSTALL_DIR=$(abspath $(INSTALL_DIR))

else

api: librp

endif

api2: librp2

################################################################################
# Red Pitaya ecosystem
################################################################################


WEBSOCKETPP_TAG = 0.7.0
LUANGINX_TAG    = v0.10.2
NGINX_TAG       = 1.10.0

WEBSOCKETPP_URL = https://github.com/zaphoyd/websocketpp/archive/$(WEBSOCKETPP_TAG).tar.gz
LIBJSON_URL     = http://sourceforge.net/projects/libjson/files/libjson_7.6.1.zip
LUANGINX_URL    = https://codeload.github.com/openresty/lua-nginx-module/tar.gz/$(LUANGINX_TAG)
NGINX_URL       = http://nginx.org/download/nginx-$(NGINX_TAG).tar.gz

WEBSOCKETPP_TAR = $(DL)/websocketpp-$(WEBSOCKETPP_TAG).tar.gz
LIBJSON_TAR     = $(DL)/libjson_7.6.1.zip
LUANGINX_TAR    = $(DL)/lua-nginx-module-$(LUANGINX_TAG).tr.gz
NGINX_TAR       = $(DL)/nginx-$(NGINX_TAG).tar.gz

WEBSOCKETPP_DIR = Bazaar/nginx/ngx_ext_modules/ws_server/websocketpp
LIBJSON_DIR     = Bazaar/tools/libjson
LUANGINX_DIR    = Bazaar/nginx/ngx_ext_modules/lua-nginx-module
NGINX_SRC_DIR   = Bazaar/nginx/nginx

.PHONY: ecosystem nginx

$(WEBSOCKETPP_TAR): | $(DL)
	curl -L $(WEBSOCKETPP_URL) -o $@

$(WEBSOCKETPP_DIR): $(WEBSOCKETPP_TAR)
	mkdir -p $@
	tar -xzf $< --strip-components=1 --directory=$@
	patch -d $@ -p1 < patches/websocketpp-$(WEBSOCKETPP_TAG).patch

$(LIBJSON_TAR): | $(DL)
	curl -L $(LIBJSON_URL) -o $@

$(LIBJSON_DIR): $(LIBJSON_TAR)
	mkdir -p $@
	unzip $< -d $(@D)
	patch -d $@ -p1 < patches/libjson.patch

$(LUANGINX_TAR): | $(DL)
	curl -L $(LUANGINX_URL) -o $@

$(LUANGINX_DIR): $(LUANGINX_TAR)
	mkdir -p $@
	tar -xzf $< --strip-components=1 --directory=$@

$(NGINX_TAR): | $(DL)
	curl -L $(NGINX_URL) -o $@

$(NGINX_SRC_DIR): $(NGINX_TAR)
	mkdir -p $@
	tar -xzf $< --strip-components=1 --directory=$@
	cp -f patches/nginx.conf $@/conf/

$(NGINX): libredpitaya $(CRYPTOPP_DIR) $(WEBSOCKETPP_DIR) $(LIBJSON_DIR) $(LUANGINX_DIR) $(NGINX_SRC_DIR)
	$(MAKE) -C $(NGINX_DIR)
	$(MAKE) -C $(NGINX_DIR) install DESTDIR=$(abspath $(INSTALL_DIR))

$(IDGEN): $(NGINX)
	$(MAKE) -C $(IDGEN_DIR)
	$(MAKE) -C $(IDGEN_DIR) install DESTDIR=$(abspath $(INSTALL_DIR))

nginx: $(NGINX) $(IDGEN)

################################################################################
# SCPI server
################################################################################

#SCPI_PARSER_TAG = fbe83efc8183980109846bd884da28104ca1faa1
#SCPI_PARSER_URL = https://github.com/j123b567/scpi-parser/archive/$(SCPI_PARSER_TAG).tar.gz
SCPI_PARSER_TAG = fb6979d1926bb6813898012de934eca366d93ff8
SCPI_PARSER_URL = https://github.com/RedPitaya/scpi-parser/archive/$(SCPI_PARSER_TAG).tar.gz
SCPI_PARSER_TAR = $(DL)/scpi-parser-$(SCPI_PARSER_TAG).tar.gz
SCPI_SERVER_DIR = scpi-server
SCPI_PARSER_DIR = $(SCPI_SERVER_DIR)/scpi-parser

.PHONY: scpi

$(SCPI_PARSER_TAR): | $(DL)
	curl -L $(SCPI_PARSER_URL) -o $@

$(SCPI_PARSER_DIR): $(SCPI_PARSER_TAR)
	mkdir -p $@
	tar -xzf $< --strip-components=1 --directory=$@
#	patch -d $@ -p1 < patches/scpi-parser-$(SCPI_PARSER_TAG).patch

scpi: api $(INSTALL_DIR) $(SCPI_PARSER_DIR)
	$(MAKE) -C $(SCPI_SERVER_DIR)
	$(MAKE) -C $(SCPI_SERVER_DIR) install INSTALL_DIR=$(abspath $(INSTALL_DIR))

################################################################################
# Red Pitaya tools
################################################################################

LCR_DIR         = Test/lcr
BODE_DIR        = Test/bode
MONITOR_DIR     = Test/monitor
MONITOR_OLD_DIR = Test/monitor_old
GENERATE_DIR    = Test/generate
ACQUIRE_DIR     = Test/acquire
CALIB_DIR       = Test/calib
CALIBRATE_DIR   = Test/calibrate
COMM_DIR        = Examples/Communication/C
XADC_DIR        = Test/xadc
DISCOVERY_DIR   = Test/discovery

.PHONY: examples rp_communication
.PHONY: lcr bode monitor monitor_old generate acquire calib calibrate discovery

examples: lcr bode monitor monitor_old generate acquire calib discovery
# calibrate

lcr:
	$(MAKE) -C $(LCR_DIR)
	$(MAKE) -C $(LCR_DIR) install INSTALL_DIR=$(abspath $(INSTALL_DIR))

bode:
	$(MAKE) -C $(BODE_DIR)
	$(MAKE) -C $(BODE_DIR) install INSTALL_DIR=$(abspath $(INSTALL_DIR))

monitor:
	$(MAKE) -C $(MONITOR_DIR)
	$(MAKE) -C $(MONITOR_DIR) install INSTALL_DIR=$(abspath $(INSTALL_DIR))

monitor_old:
	$(MAKE) -C $(MONITOR_OLD_DIR)
	$(MAKE) -C $(MONITOR_OLD_DIR) install INSTALL_DIR=$(abspath $(INSTALL_DIR))


generate:
	$(MAKE) -C $(GENERATE_DIR)
	$(MAKE) -C $(GENERATE_DIR) install INSTALL_DIR=$(abspath $(INSTALL_DIR))

acquire:
	$(MAKE) -C $(ACQUIRE_DIR)
	$(MAKE) -C $(ACQUIRE_DIR) install INSTALL_DIR=$(abspath $(INSTALL_DIR))

calib:
	$(MAKE) -C $(CALIB_DIR)
	$(MAKE) -C $(CALIB_DIR) install INSTALL_DIR=$(abspath $(INSTALL_DIR))

discovery:
	$(MAKE) -C $(DISCOVERY_DIR)
	$(MAKE) -C $(DISCOVERY_DIR) install INSTALL_DIR=$(abspath $(INSTALL_DIR))

calibrate: api
	$(MAKE) -C $(CALIBRATE_DIR)
	$(MAKE) -C $(CALIBRATE_DIR) install INSTALL_DIR=$(abspath $(INSTALL_DIR))

rp_communication:
	make -C $(COMM_DIR)

################################################################################
# Red Pitaya OS tools
################################################################################

$(DISCOVERY):
	cp $(OS_TOOLS_DIR)/discovery.sh $@

################################################################################
# Red Pitaya ecosystem and free applications
################################################################################

APP_ECOSYSTEM_DIR  = apps-tools/ecosystem
APP_SCPISERVER_DIR = apps-tools/scpi_server
APP_WIFIWIZARD_DIR = apps-tools/wifi_wizard
APP_UPDATER_DIR    = apps-tools/updater

.PHONY: apps-tools ecosystem scpi_server updater wifi_wizard

apps-tools: ecosystem scpi_server updater wifi_wizard

ecosystem:
	$(MAKE) -C $(APP_ECOSYSTEM_DIR) install INSTALL_DIR=$(abspath $(INSTALL_DIR))

scpi_server: api $(NGINX)
	$(MAKE) -C $(APP_SCPISERVER_DIR)
	$(MAKE) -C $(APP_SCPISERVER_DIR) install INSTALL_DIR=$(abspath $(INSTALL_DIR))

updater: api $(NGINX)
	$(MAKE) -C $(APP_UPDATER_DIR)
	$(MAKE) -C $(APP_UPDATER_DIR) install INSTALL_DIR=$(abspath $(INSTALL_DIR))

wifi_wizard: api $(NGINX)
	$(MAKE) -C $(APP_WIFIWIZARD_DIR)
	$(MAKE) -C $(APP_WIFIWIZARD_DIR) install INSTALL_DIR=$(abspath $(INSTALL_DIR))

################################################################################
# Red Pitaya ecosystem and free applications
################################################################################

APPS_FREE_DIR   = apps-free/

.PHONY: apps-free

apps-free: lcr bode
	$(MAKE) -C $(APPS_FREE_DIR) all
	$(MAKE) -C $(APPS_FREE_DIR) install

################################################################################
# Red Pitaya PRO applications
################################################################################

ifdef ENABLE_LICENSING

APP_SCOPEGENPRO_DIR = Applications/scopegenpro
APP_SPECTRUMPRO_DIR = Applications/spectrumpro
APP_LCRMETER_DIR    = Applications/lcr_meter
<<<<<<< HEAD

.PHONY: apps-pro scopegenpro spectrumpro lcr_meter

apps-pro: scopegenpro spectrumpro lcr_meter
=======
APP_SCPISERVER_DIR  = Applications/scpi_server
APP_WIFIWIZARD_DIR  = Applications/wifi_wizard
APP_UPDATER_DIR     = Applications/updater
APP_LA_PRO_DIR 		= Applications/la_pro

.PHONY: apps_pro scopegenpro spectrumpro lcr_meter la_pro scpi_server wifi_wizard updater

apps_pro: scopegenpro spectrumpro lcr_meter la_pro scpi_server wifi_wizard updater
>>>>>>> f98287ce

scopegenpro: api $(NGINX)
	$(MAKE) -C $(APP_SCOPEGENPRO_DIR)
	$(MAKE) -C $(APP_SCOPEGENPRO_DIR) install INSTALL_DIR=$(abspath $(INSTALL_DIR))

spectrumpro: api $(NGINX)
	$(MAKE) -C $(APP_SPECTRUMPRO_DIR)
	$(MAKE) -C $(APP_SPECTRUMPRO_DIR) install INSTALL_DIR=$(abspath $(INSTALL_DIR))

lcr_meter: api $(NGINX)
	$(MAKE) -C $(APP_LCRMETER_DIR)
	$(MAKE) -C $(APP_LCRMETER_DIR) install INSTALL_DIR=$(abspath $(INSTALL_DIR))

la_pro: api api2 $(NGINX)
	$(MAKE) -C $(APP_LA_PRO_DIR)
	$(MAKE) -C $(APP_LA_PRO_DIR) install INSTALL_DIR=$(abspath $(INSTALL_DIR))

else

apps-pro:

endif


################################################################################
#
################################################################################

clean:
	make -C shared clean
	# todo, remove downloaded libraries and symlinks
	make -C $(NGINX_DIR) clean
	make -C $(MONITOR_DIR) clean
	make -C $(MONITOR_OLD_DIR) clean
	make -C $(GENERATE_DIR) clean
	make -C $(ACQUIRE_DIR) clean
	make -C $(CALIB_DIR) clean
	-make -C $(SCPI_SERVER_DIR) clean
	make -C $(LIBRP2_DIR)    clean
	make -C $(LIBRP_DIR)    clean
	make -C $(LIBRPAPP_DIR) clean
	make -C $(LIBRPLCR_DIR) clean
	make -C $(COMM_DIR) clean
	make -C $(APPS_FREE_DIR) clean<|MERGE_RESOLUTION|>--- conflicted
+++ resolved
@@ -11,14 +11,6 @@
 NGINX_DIR       = Bazaar/nginx
 IDGEN_DIR       = Bazaar/tools/idgen
 OS_TOOLS_DIR    = OS/tools
-<<<<<<< HEAD
-=======
-ECOSYSTEM_DIR   = Applications/ecosystem
-LIBRP_DIR       = api/rpbase
-LIBRPLCR_DIR	= api/rpApplications/lcr_meter
-LIBRPAPP_DIR    = api/rpApplications
-LIBRP2_DIR      = api2
->>>>>>> f98287ce
 
 # targets
 NGINX           = $(INSTALL_DIR)/sbin/nginx
@@ -54,16 +46,14 @@
 # API libraries
 ################################################################################
 
-<<<<<<< HEAD
 LIBRP_DIR       = api/rpbase
 LIBRPLCR_DIR	= Applications/api/rpApplications/lcr_meter
 LIBRPAPP_DIR    = Applications/api/rpApplications
-
-.PHONY: api librp libredpitaya
+ECOSYSTEM_DIR   = Applications/ecosystem
+LIBRP2_DIR      = api2
+
+.PHONY: api2 api librp libredpitaya
 .PHONY: librpapp liblcr_meter
-=======
-.PHONY: api2 api librp librpapp libredpitaya liblcr_meter
->>>>>>> f98287ce
 
 libredpitaya:
 	$(MAKE) -C shared
@@ -309,21 +299,11 @@
 APP_SCOPEGENPRO_DIR = Applications/scopegenpro
 APP_SPECTRUMPRO_DIR = Applications/spectrumpro
 APP_LCRMETER_DIR    = Applications/lcr_meter
-<<<<<<< HEAD
-
-.PHONY: apps-pro scopegenpro spectrumpro lcr_meter
-
-apps-pro: scopegenpro spectrumpro lcr_meter
-=======
-APP_SCPISERVER_DIR  = Applications/scpi_server
-APP_WIFIWIZARD_DIR  = Applications/wifi_wizard
-APP_UPDATER_DIR     = Applications/updater
 APP_LA_PRO_DIR 		= Applications/la_pro
 
-.PHONY: apps_pro scopegenpro spectrumpro lcr_meter la_pro scpi_server wifi_wizard updater
-
-apps_pro: scopegenpro spectrumpro lcr_meter la_pro scpi_server wifi_wizard updater
->>>>>>> f98287ce
+.PHONY: apps-pro scopegenpro spectrumpro lcr_meter la_pro
+
+apps-pro: scopegenpro spectrumpro lcr_meter la_pro
 
 scopegenpro: api $(NGINX)
 	$(MAKE) -C $(APP_SCOPEGENPRO_DIR)
