--- conflicted
+++ resolved
@@ -291,8 +291,6 @@
 #mcs_container .buttons a.item-active{
   background: #fff;
   color: #000;
-<<<<<<< HEAD
-=======
 }
 .divider {
   width: 1px;
@@ -305,5 +303,4 @@
 }
 .panel-body{
   position: relative;
->>>>>>> 3207d751
 }