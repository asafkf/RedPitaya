--- conflicted
+++ resolved
@@ -45,11 +45,7 @@
 
 /* Parameters indexes - these defines should be in the same order as 
  * rp_app_params_t structure defined in main.c */
-<<<<<<< HEAD
-#define PARAMS_NUM        57
-=======
-#define PARAMS_NUM        75
->>>>>>> 0083e6e4
+#define PARAMS_NUM        81
 #define MIN_GUI_PARAM     0
 #define MAX_GUI_PARAM     1
 #define TRIG_MODE_PARAM   2
@@ -93,7 +89,6 @@
 #define SCALE_CH1         40
 #define SCALE_CH2         41
 /* AWG parameters */
-<<<<<<< HEAD
 #define GEN_TRIG_MODE_CH1 42
 #define GEN_SIG_TYPE_CH1  43
 #define GEN_ENABLE_CH1    44
@@ -109,60 +104,39 @@
 #define GEN_SIG_FREQ_CH2  54
 #define GEN_SIG_DCOFF_CH2 55
 #define GEN_AWG_REFRESH   56
-
-/* Defines from which parameters on are AWG parameters (used in set_param() to
- * trigger update only on needed part - either Oscilloscope or AWG */
-#define PARAMS_AWG_PARAMS 42
-=======
-#define GEN_TRIG_MODE_CH1 36
-#define GEN_SIG_TYPE_CH1  37
-#define GEN_ENABLE_CH1    38
-#define GEN_SINGLE_CH1    39
-#define GEN_SIG_AMP_CH1   40
-#define GEN_SIG_FREQ_CH1  41
-#define GEN_SIG_DCOFF_CH1 42
-#define GEN_TRIG_MODE_CH2 43
-#define GEN_SIG_TYPE_CH2  44
-#define GEN_ENABLE_CH2    45
-#define GEN_SINGLE_CH2    46
-#define GEN_SIG_AMP_CH2   47
-#define GEN_SIG_FREQ_CH2  48
-#define GEN_SIG_DCOFF_CH2 49
-#define GEN_AWG_REFRESH   50
 /* PID parameters */
-#define PID_11_ENABLE     51
-#define PID_11_RESET      52
-#define PID_11_SP         53
-#define PID_11_KP         54
-#define PID_11_KI         55
-#define PID_11_KD         56
-#define PID_12_ENABLE     57
-#define PID_12_RESET      58
-#define PID_12_SP         59
-#define PID_12_KP         60
-#define PID_12_KI         61
-#define PID_12_KD         62
-#define PID_21_ENABLE     63
-#define PID_21_RESET      64
-#define PID_21_SP         65
-#define PID_21_KP         66
-#define PID_21_KI         67
-#define PID_21_KD         68
-#define PID_22_ENABLE     69
-#define PID_22_RESET      70
-#define PID_22_SP         71
-#define PID_22_KP         72
-#define PID_22_KI         73
-#define PID_22_KD         74
+#define PID_11_ENABLE     57
+#define PID_11_RESET      58
+#define PID_11_SP         59
+#define PID_11_KP         60
+#define PID_11_KI         61
+#define PID_11_KD         62
+#define PID_12_ENABLE     63
+#define PID_12_RESET      64
+#define PID_12_SP         65
+#define PID_12_KP         66
+#define PID_12_KI         67
+#define PID_12_KD         68
+#define PID_21_ENABLE     69
+#define PID_21_RESET      70
+#define PID_21_SP         71
+#define PID_21_KP         72
+#define PID_21_KI         73
+#define PID_21_KD         74
+#define PID_22_ENABLE     75
+#define PID_22_RESET      76
+#define PID_22_SP         77
+#define PID_22_KP         78
+#define PID_22_KI         79
+#define PID_22_KD         80
 
 /* Defines from which parameters on are AWG parameters (used in set_param() to
  * trigger update only on needed part - either Oscilloscope, AWG or PID */
-#define PARAMS_AWG_PARAMS 36
->>>>>>> 0083e6e4
+#define PARAMS_AWG_PARAMS 42
 
 /* Defines from which parameters on are PID parameters (used in set_param() to
  * trigger update only on needed part - either Oscilloscope, AWG or PID */
-#define PARAMS_PID_PARAMS 51
+#define PARAMS_PID_PARAMS 57
 #define PARAMS_PER_PID     6
 
 /* Output signals */
