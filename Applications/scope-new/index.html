--- conflicted
+++ resolved
@@ -318,21 +318,13 @@
           <div class="col-xs-6 option-content">
             <div class="right-menu-option">
               <span class="col-info">Phase / deg</span>
-<<<<<<< HEAD
-              <input class="setfield" id="SOUR1_PHAS" type="number" value="0.0" step="0.1" min="-360.0" max="360.0">
-=======
-              <input class="setfield limits" id="SOUR1_PHAS" type="text" value="0">
->>>>>>> 9e4d06f2
+              <input class="setfield limits" id="SOUR1_PHAS" type="number" value="0.0" step="0.1" min="0.0" max="180.0">
             </div>
           </div>
           <div class="col-xs-6 option-content">
             <div class="right-menu-option">
               <span class="col-info">Duty cycle / %</span>
-<<<<<<< HEAD
-              <input class="setfield" id="SOUR1_DCYC" type="number" value="0.0" step="0.1" min="0.0" max="100.0">
-=======
-              <input class="setfield limits" id="SOUR1_DCYC" type="text" value="0">
->>>>>>> 9e4d06f2
+              <input class="setfield limits" id="SOUR1_DCYC" type="number" value="0.0" step="0.1" min="0.0" max="100.0">
             </div>
           </div>
         </div>
@@ -402,21 +394,13 @@
           <div class="col-xs-6 option-content">
             <div class="right-menu-option">
               <span class="col-info">Phase / deg</span>
-<<<<<<< HEAD
-              <input class="setfield" id="SOUR2_PHAS" type="number"  value="0.0" step="0.1" min="-360.0" max="360.0">
-=======
-              <input class="setfield limits" id="SOUR2_PHAS" type="text" value="0">
->>>>>>> 9e4d06f2
+              <input class="setfield limits" id="SOUR2_PHAS" type="number"  value="0.0" step="0.1" min="0.0" max="180.0">
             </div>
           </div>
           <div class="col-xs-6 option-content">
             <div class="right-menu-option">
               <span class="col-info">Duty cycle / %</span>
-<<<<<<< HEAD
-              <input class="setfield" id="SOUR2_DCYC" type="number"  value="0.0" step="0.1" min="0.0" max="100.0">
-=======
-              <input class="setfield limits" id="SOUR2_DCYC" type="text" value="0">
->>>>>>> 9e4d06f2
+              <input class="setfield limits" id="SOUR2_DCYC" type="number"  value="0.0" step="0.1" min="0.0" max="100.0">
             </div>
           </div>
         </div>
